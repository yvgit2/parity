// Copyright 2015, 2016 Ethcore (UK) Ltd.
// This file is part of Parity.

// Parity is free software: you can redistribute it and/or modify
// it under the terms of the GNU General Public License as published by
// the Free Software Foundation, either version 3 of the License, or
// (at your option) any later version.

// Parity is distributed in the hope that it will be useful,
// but WITHOUT ANY WARRANTY; without even the implied warranty of
// MERCHANTABILITY or FITNESS FOR A PARTICULAR PURPOSE.  See the
// GNU General Public License for more details.

// You should have received a copy of the GNU General Public License
// along with Parity.  If not, see <http://www.gnu.org/licenses/>.

//! Import route.

use util::hash::H256;
use blockchain::block_info::{BlockInfo, BlockLocation};

/// Import route for newly inserted block.
#[derive(Debug, PartialEq)]
pub struct ImportRoute {
	/// Blocks that were invalidated by new block.
	pub retracted: Vec<H256>,
	/// Blocks that were validated by new block.
	pub enacted: Vec<H256>,
	/// Blocks which are neither retracted nor enacted.
	pub ommited: Vec<H256>,
}

impl ImportRoute {
	pub fn none() -> Self {
		ImportRoute {
			retracted: vec![],
			enacted: vec![],
			ommited: vec![],
		}
	}
}

impl From<BlockInfo> for ImportRoute {
	fn from(info: BlockInfo) -> ImportRoute {
		match info.location {
			BlockLocation::CanonChain => ImportRoute {
				retracted: vec![],
				enacted: vec![info.hash],
				ommited: vec![],
			},
			BlockLocation::Branch => ImportRoute {
				retracted: vec![],
				enacted: vec![],
				ommited: vec![info.hash],
			},
<<<<<<< HEAD
			BlockLocation::BranchBecomingCanonChain { mut enacted, retracted, .. } => {
				enacted.push(info.hash);
				ImportRoute {
					retracted: retracted,
					enacted: enacted,
					ommited: vec![],
=======
			BlockLocation::Branch => ImportRoute::none(),
			BlockLocation::BranchBecomingCanonChain(mut data) => {
				data.enacted.push(info.hash);
				ImportRoute {
					retracted: data.retracted,
					enacted: data.enacted,
>>>>>>> 3c665f76
				}
			}
		}
	}
}

#[cfg(test)]
mod tests {
	use util::hash::H256;
	use util::numbers::U256;
	use blockchain::block_info::{BlockInfo, BlockLocation, BranchBecomingCanonChainData};
	use blockchain::ImportRoute;

	#[test]
	fn import_route_none() {
		assert_eq!(ImportRoute::none(), ImportRoute {
			enacted: vec![],
			retracted: vec![],
			ommited: vec![],
		});
	}

	#[test]
	fn import_route_branch() {
		let info = BlockInfo {
			hash: H256::from(U256::from(1)),
			number: 0,
			total_difficulty: U256::from(0),
			location: BlockLocation::Branch,
		};

		assert_eq!(ImportRoute::from(info), ImportRoute {
			retracted: vec![],
			enacted: vec![],
			ommited: vec![H256::from(U256::from(1))],
		});
	}

	#[test]
	fn import_route_canon_chain() {
		let info = BlockInfo {
			hash: H256::from(U256::from(1)),
			number: 0,
			total_difficulty: U256::from(0),
			location: BlockLocation::CanonChain,
		};

		assert_eq!(ImportRoute::from(info), ImportRoute {
			retracted: vec![],
			enacted: vec![H256::from(U256::from(1))],
			ommited: vec![],
		});
	}

	#[test]
	fn import_route_branch_becoming_canon_chain() {
		let info = BlockInfo {
			hash: H256::from(U256::from(2)),
			number: 0,
			total_difficulty: U256::from(0),
			location: BlockLocation::BranchBecomingCanonChain(BranchBecomingCanonChainData {
				ancestor: H256::from(U256::from(0)),
				enacted: vec![H256::from(U256::from(1))],
				retracted: vec![H256::from(U256::from(3)), H256::from(U256::from(4))],
			})
		};

		assert_eq!(ImportRoute::from(info), ImportRoute {
			retracted: vec![H256::from(U256::from(3)), H256::from(U256::from(4))],
			enacted: vec![H256::from(U256::from(1)), H256::from(U256::from(2))],
			ommited: vec![],
		});
	}
}<|MERGE_RESOLUTION|>--- conflicted
+++ resolved
@@ -53,21 +53,12 @@
 				enacted: vec![],
 				ommited: vec![info.hash],
 			},
-<<<<<<< HEAD
-			BlockLocation::BranchBecomingCanonChain { mut enacted, retracted, .. } => {
-				enacted.push(info.hash);
-				ImportRoute {
-					retracted: retracted,
-					enacted: enacted,
-					ommited: vec![],
-=======
-			BlockLocation::Branch => ImportRoute::none(),
 			BlockLocation::BranchBecomingCanonChain(mut data) => {
 				data.enacted.push(info.hash);
 				ImportRoute {
 					retracted: data.retracted,
 					enacted: data.enacted,
->>>>>>> 3c665f76
+					ommited: vec![],
 				}
 			}
 		}
