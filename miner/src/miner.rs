// Copyright 2015, 2016 Ethcore (UK) Ltd.
// This file is part of Parity.

// Parity is free software: you can redistribute it and/or modify
// it under the terms of the GNU General Public License as published by
// the Free Software Foundation, either version 3 of the License, or
// (at your option) any later version.

// Parity is distributed in the hope that it will be useful,
// but WITHOUT ANY WARRANTY; without even the implied warranty of
// MERCHANTABILITY or FITNESS FOR A PARTICULAR PURPOSE.  See the
// GNU General Public License for more details.

// You should have received a copy of the GNU General Public License
// along with Parity.  If not, see <http://www.gnu.org/licenses/>.

use rayon::prelude::*;
use std::sync::{Mutex, RwLock, Arc};
use std::sync::atomic;
use std::sync::atomic::AtomicBool;
use std::collections::HashSet;

use util::{H256, U256, Address, Bytes, Uint, UsingQueue};
use ethcore::engine::Engine;
use ethcore::block::{ClosedBlock, OpenBlock, IsBlock};
use ethcore::error::{Error, ExecutionError, TransactionError};
use ethcore::transaction::SignedTransaction;
use super::{MinerService, MinerStatus, TransactionQueue, MinerBlockChain};

/// Keeps track of transactions using priority queue and holds currently mined block.
pub struct Miner<C: MinerBlockChain> {
	chain: Arc<C>,
	transaction_queue: Mutex<TransactionQueue>,
	// for sealing...
	force_sealing: bool,
	sealing_enabled: AtomicBool,
	sealing_block_last_request: Mutex<u64>,
	sealing_work: Mutex<UsingQueue<ClosedBlock>>,
	gas_floor_target: RwLock<U256>,
	author: RwLock<Address>,
	extra_data: RwLock<Bytes>,
}

impl<C : MinerBlockChain> Miner<C> {
	/// Creates new instance of miner
	pub fn new(chain: Arc<C>, force_sealing: bool) -> Arc<Miner<C>> {
		Arc::new(Miner {
			chain: chain,
			transaction_queue: Mutex::new(TransactionQueue::new()),
			force_sealing: force_sealing,
			sealing_enabled: AtomicBool::new(false),
			sealing_block_last_request: Mutex::new(0),
			sealing_work: Mutex::new(UsingQueue::new(5)),
			gas_floor_target: RwLock::new(U256::zero()),
			author: RwLock::new(Address::default()),
			extra_data: RwLock::new(Vec::new()),
		})
	}

<<<<<<< HEAD
	/// Set the author that we will seal blocks as.
	pub fn set_author(&self, author: Address) {
		*self.author.write().unwrap() = author;
	}

	/// Set the extra_data that we will seal blocks with.
	pub fn set_extra_data(&self, extra_data: Bytes) {
		*self.extra_data.write().unwrap() = extra_data;
	}

	/// Set the gas limit we wish to target when sealing a new block.
	pub fn set_gas_floor_target(&self, target: U256) {
		*self.gas_floor_target.write().unwrap() = target;
	}

	/// Set minimal gas price of transaction to be accepted for mining.
	pub fn set_minimal_gas_price(&self, min_gas_price: U256) {
		self.transaction_queue.lock().unwrap().set_minimal_gas_price(min_gas_price);
	}

=======
	/// Prepares new block for sealing including top transactions from queue.
>>>>>>> 3ce2374a
	#[cfg_attr(feature="dev", allow(match_same_arms))]
	fn prepare_sealing(&self) {
		trace!(target: "miner", "prepare_sealing: entering");
		let transactions = self.transaction_queue.lock().unwrap().top_transactions();
		let mut sealing_work = self.sealing_work.lock().unwrap();
		let best_hash = self.chain.best_block_hash();

		// check to see if last ClosedBlock in would_seals is actually same parent block.
		// if so
		//   duplicate, re-open and push any new transactions.
		//   if at least one was pushed successfully, close and enqueue new ClosedBlock;
		//   otherwise, leave everything alone.
		// otherwise, author a fresh block.
		let mut block = match sealing_work.pop_if(|b| b.block().fields().header.parent_hash() == &best_hash) {
			Some(old_block) => {
				trace!(target: "miner", "Already have previous work; updating and returning");
				old_block.reopen(self.chain.engine())
			}
			None => {
				// block not found - create it.
				trace!(target: "miner", "No existing work - making new block");
				let block = self.chain.open_block(self.author(), self.gas_floor_target(), self.extra_data());
				match block {
					None => {
						trace!(
							target: "miner",
							"prepare_sealing: couldn't open block, leaving (last={:?})",
							sealing_work.peek_last_ref().map(|b| b.block().fields().header.hash())
						);
						return;
					},
					Some(block) => {
						block
					},
				}
			}
		};

		let min_tx_gas = U256::from(self.chain.engine().schedule(&block.env_info()).tx_gas);
		// TODO: If block has been reopened push new uncles, too.
		let invalid_transactions = Self::push_transactions_to_block(&mut block, transactions, min_tx_gas);

		// And close
		let block = block.close();
		trace!(target: "miner", "Sealing: number={}, hash={}, diff={}",
			   block.header().number(),
			   block.hash(),
			   block.header().difficulty()
			  );

		// Remove invalid transactions from queue
		let mut queue = self.transaction_queue.lock().unwrap();
		queue.remove_all(
			&invalid_transactions.into_iter().collect::<Vec<H256>>(),
			|a: &Address| self.chain.account_details(a)
		);

		// And save the block
		let hash = block.block().fields().header.hash();
		if sealing_work.peek_last_ref().map_or(true, |pb| pb.block().fields().header.hash() != hash) {
			trace!(target: "miner", "Pushing a new, refreshed or borrowed pending {}...", hash);
			sealing_work.push(block);
		}
		trace!(target: "miner", "prepare_sealing: leaving (last={:?})", sealing_work.peek_last_ref().map(|b| b.block().fields().header.hash()));
	}

	fn update_gas_limit(&self) {
		let gas_limit = self.chain.best_block_gas_limit();
		let mut queue = self.transaction_queue.lock().unwrap();
		queue.set_gas_limit(gas_limit);
	}

	fn push_transactions_to_block(block: &mut OpenBlock, transactions: Vec<SignedTransaction>, min_tx_gas: U256) -> HashSet<H256> {
		let block_number = block.block().header().number();
		let mut invalid_transactions = HashSet::new();

		for tx in transactions {
			// Push transaction to block
			let hash = tx.hash();
			let import = block.push_transaction(tx, None);

			match import {
				Err(Error::Execution(ExecutionError::BlockGasLimitReached { gas_limit, gas_used, .. })) => {
					trace!(target: "miner", "Skipping adding transaction to block because of gas limit: {:?}", hash);
					// Exit early if gas left is smaller then min_tx_gas
					if gas_limit - gas_used < min_tx_gas {
						break;
					}
				},
				Err(Error::Transaction(TransactionError::AlreadyImported)) => {}	// already have transaction - ignore
				Err(e) => {
					invalid_transactions.insert(hash);
					trace!(target: "miner",
						   "Error adding transaction to block: number={}. transaction_hash={:?}, Error: {:?}",
						   block_number, hash, e);
				},
				_ => {}
			}
		}

		invalid_transactions
	}
}

const SEALING_TIMEOUT_IN_BLOCKS : u64 = 5;

impl<C: MinerBlockChain> MinerService for Miner<C> {

	fn clear_and_reset(&self) {
		self.transaction_queue.lock().unwrap().clear();
		self.update_sealing();
	}

	fn status(&self) -> MinerStatus {
		let status = self.transaction_queue.lock().unwrap().status();
		let sealing_work = self.sealing_work.lock().unwrap();
		MinerStatus {
			transactions_in_pending_queue: status.pending,
			transactions_in_future_queue: status.future,
			transactions_in_pending_block: sealing_work.peek_last_ref().map_or(0, |b| b.transactions().len()),
		}
	}

	fn set_author(&self, author: Address) {
		*self.author.write().unwrap() = author;
	}

	fn set_extra_data(&self, extra_data: Bytes) {
		*self.extra_data.write().unwrap() = extra_data;
	}

	/// Set the gas limit we wish to target when sealing a new block.
	fn set_gas_floor_target(&self, target: U256) {
		*self.gas_floor_target.write().unwrap() = target;
	}

	fn set_minimal_gas_price(&self, min_gas_price: U256) {
		self.transaction_queue.lock().unwrap().set_minimal_gas_price(min_gas_price);
	}

	fn minimal_gas_price(&self) -> U256 {
		*self.transaction_queue.lock().unwrap().minimal_gas_price()
	}

	fn sensible_gas_price(&self) -> U256 {
		// 10% above our minimum.
		*self.transaction_queue.lock().unwrap().minimal_gas_price() * x!(110) / x!(100)
	}

	/// Get the author that we will seal blocks as.
	fn author(&self) -> Address {
		*self.author.read().unwrap()
	}

	/// Get the extra_data that we will seal blocks with.
	fn extra_data(&self) -> Bytes {
		self.extra_data.read().unwrap().clone()
	}

	/// Get the gas limit we wish to target when sealing a new block.
	fn gas_floor_target(&self) -> U256 {
		*self.gas_floor_target.read().unwrap()
	}

	fn import_transactions(&self, transactions: Vec<SignedTransaction>) -> Vec<Result<(), Error>> {
		let mut transaction_queue = self.transaction_queue.lock().unwrap();
		transaction_queue.add_all(transactions, |a: &Address| self.chain.account_details(a))
	}

	fn pending_transactions_hashes(&self) -> Vec<H256> {
		let transaction_queue = self.transaction_queue.lock().unwrap();
		transaction_queue.pending_hashes()
	}

	fn transaction(&self, hash: &H256) -> Option<SignedTransaction> {
		let queue = self.transaction_queue.lock().unwrap();
		queue.find(hash)
	}

	fn pending_transactions(&self) -> Vec<SignedTransaction> {
		let queue = self.transaction_queue.lock().unwrap();
		queue.top_transactions()
	}

	fn last_nonce(&self, address: &Address) -> Option<U256> {
		self.transaction_queue.lock().unwrap().last_nonce(address)
	}

	fn update_sealing(&self) {
		if self.sealing_enabled.load(atomic::Ordering::Relaxed) {
			let current_no = self.chain.best_block_number();
			let last_request = *self.sealing_block_last_request.lock().unwrap();
			let should_disable_sealing = !self.force_sealing && current_no > last_request && current_no - last_request > SEALING_TIMEOUT_IN_BLOCKS;

			if should_disable_sealing {
				trace!(target: "miner", "Miner sleeping (current {}, last {})", current_no, last_request);
				self.sealing_enabled.store(false, atomic::Ordering::Relaxed);
				self.sealing_work.lock().unwrap().reset();
			} else if self.sealing_enabled.load(atomic::Ordering::Relaxed) {
				self.prepare_sealing();
			}
		}
	}

	fn map_sealing_work<F, T>(&self, f: F) -> Option<T> where F: FnOnce(&ClosedBlock) -> T {
		trace!(target: "miner", "map_sealing_work: entering");
		let have_work = self.sealing_work.lock().unwrap().peek_last_ref().is_some();
		trace!(target: "miner", "map_sealing_work: have_work={}", have_work);
		if !have_work {
			self.sealing_enabled.store(true, atomic::Ordering::Relaxed);
			self.prepare_sealing();
		}
		let mut sealing_block_last_request = self.sealing_block_last_request.lock().unwrap();
		let best_number = self.chain.best_block_number();
		if *sealing_block_last_request != best_number {
			trace!(target: "miner", "map_sealing_work: Miner received request (was {}, now {}) - waking up.", *sealing_block_last_request, best_number);
			*sealing_block_last_request = best_number;
		}

		let mut sealing_work = self.sealing_work.lock().unwrap();
		let ret = sealing_work.use_last_ref();
		trace!(target: "miner", "map_sealing_work: leaving use_last_ref={:?}", ret.as_ref().map(|b| b.block().fields().header.hash()));
		ret.map(f)
	}

	fn submit_seal(&self, pow_hash: H256, seal: Vec<Bytes>) -> Result<(), Error> {
		if let Some(b) = self.sealing_work.lock().unwrap().take_used_if(|b| &b.hash() == &pow_hash) {
			match b.lock().try_seal(self.chain.engine(), seal) {
				Err(_) => {
					Err(Error::PowInvalid)
				}
				Ok(sealed) => {
					// TODO: commit DB from `sealed.drain` and make a VerifiedBlock to skip running the transactions twice.
					try!(self.chain.import_block(sealed.rlp_bytes()));
					Ok(())
				}
			}
		} else {
			Err(Error::PowHashInvalid)
		}
	}

	fn chain_new_blocks(&self, imported: &[H256], invalid: &[H256], enacted: &[H256], retracted: &[H256]) {
		// First update gas limit in transaction queue
		self.update_gas_limit();

		// Then import all transactions...
		{
			let out_of_chain = retracted
				.par_iter()
				.map(|h: &H256| self.chain.block_transactions(h));
			out_of_chain.for_each(|txs| {
				// populate sender
				for tx in &txs {
					let _sender = tx.sender();
				}
				let mut transaction_queue = self.transaction_queue.lock().unwrap();
				let _ = transaction_queue.add_all(txs, |a: &Address| self.chain.account_details(a));
			});
		}

		// ...and after that remove old ones
		{
			let in_chain = {
				let mut in_chain = HashSet::new();
				in_chain.extend(imported);
				in_chain.extend(enacted);
				in_chain.extend(invalid);
				in_chain
					.into_iter()
					.collect::<Vec<H256>>()
			};

			let in_chain = in_chain
				.par_iter()
				.map(|h: &H256| self.chain.block_transactions(h));

			in_chain.for_each(|txs| {
				let hashes = txs.iter().map(|tx| tx.hash()).collect::<Vec<H256>>();
				let mut transaction_queue = self.transaction_queue.lock().unwrap();
				transaction_queue.remove_all(&hashes, |a: &Address| self.chain.account_details(a));
			});
		}

		self.update_sealing();
	}
}

#[cfg(test)]
mod tests {

	use MinerService;
	use super::{Miner};
	use util::*;
	use ethcore::client::{TestBlockChainClient, EachBlockWith};
	use ethcore::block::*;

	// TODO [ToDr] To uncomment when TestBlockChainClient can actually return a ClosedBlock.
	#[ignore]
	#[test]
	fn should_prepare_block_to_seal() {
		// given
		let engine = unimplemented!();
		let client = Arc::new(TestBlockChainClient::default());
		let miner = Miner::new(engine, client);

		// when
		let sealing_work = miner.map_sealing_work(&client, |_| ());

		// then
		assert!(sealing_work.is_some(), "Expected closed block");
	}

	#[ignore]
	#[test]
	fn should_still_work_after_a_couple_of_blocks() {
		// given
		let client = Arc::new(TestBlockChainClient::default());
		let miner = Miner::new(engine, client.clone());
		let res = miner.sealing_block();
		// TODO [ToDr] Uncomment after fixing TestBlockChainClient
		// assert!(res.lock().unwrap().is_some(), "Expected closed block");

		let res = miner.map_sealing_work(&client, |b| b.block().fields().header.hash());
		assert!(res.is_some());
		assert!(miner.submit_seal(&client, res.unwrap(), vec![]).is_ok());

		// two more blocks mined, work requested.
		client.add_blocks(1, EachBlockWith::Uncle);
		miner.map_sealing_work(&client, |b| b.block().fields().header.hash());

		client.add_blocks(1, EachBlockWith::Uncle);
		miner.map_sealing_work(&client, |b| b.block().fields().header.hash());

		// solution to original work submitted.
		assert!(miner.submit_seal(&client, res.unwrap(), vec![]).is_ok());
	}
    //
	// #[test]
	// fn can_mine() {
	// 	let dummy_blocks = get_good_dummy_block_seq(2);
	// 	let client_result = get_test_client_with_blocks(vec![dummy_blocks[0].clone()]);
	// 	let client = client_result.reference();
    //
	// 	let b = client.prepare_sealing(Address::default(), x!(31415926), vec![], vec![]).unwrap();
    //
	// 	assert_eq!(*b.block().header().parent_hash(), BlockView::new(&dummy_blocks[0]).header_view().sha3());
	// 	assert!(client.try_seal(b, vec![]).is_ok());
	// }
}<|MERGE_RESOLUTION|>--- conflicted
+++ resolved
@@ -57,30 +57,7 @@
 		})
 	}
 
-<<<<<<< HEAD
-	/// Set the author that we will seal blocks as.
-	pub fn set_author(&self, author: Address) {
-		*self.author.write().unwrap() = author;
-	}
-
-	/// Set the extra_data that we will seal blocks with.
-	pub fn set_extra_data(&self, extra_data: Bytes) {
-		*self.extra_data.write().unwrap() = extra_data;
-	}
-
-	/// Set the gas limit we wish to target when sealing a new block.
-	pub fn set_gas_floor_target(&self, target: U256) {
-		*self.gas_floor_target.write().unwrap() = target;
-	}
-
-	/// Set minimal gas price of transaction to be accepted for mining.
-	pub fn set_minimal_gas_price(&self, min_gas_price: U256) {
-		self.transaction_queue.lock().unwrap().set_minimal_gas_price(min_gas_price);
-	}
-
-=======
 	/// Prepares new block for sealing including top transactions from queue.
->>>>>>> 3ce2374a
 	#[cfg_attr(feature="dev", allow(match_same_arms))]
 	fn prepare_sealing(&self) {
 		trace!(target: "miner", "prepare_sealing: entering");
@@ -379,45 +356,45 @@
 	use ethcore::block::*;
 
 	// TODO [ToDr] To uncomment when TestBlockChainClient can actually return a ClosedBlock.
-	#[ignore]
-	#[test]
-	fn should_prepare_block_to_seal() {
-		// given
-		let engine = unimplemented!();
-		let client = Arc::new(TestBlockChainClient::default());
-		let miner = Miner::new(engine, client);
-
-		// when
-		let sealing_work = miner.map_sealing_work(&client, |_| ());
-
-		// then
-		assert!(sealing_work.is_some(), "Expected closed block");
-	}
-
-	#[ignore]
-	#[test]
-	fn should_still_work_after_a_couple_of_blocks() {
-		// given
-		let client = Arc::new(TestBlockChainClient::default());
-		let miner = Miner::new(engine, client.clone());
-		let res = miner.sealing_block();
-		// TODO [ToDr] Uncomment after fixing TestBlockChainClient
-		// assert!(res.lock().unwrap().is_some(), "Expected closed block");
-
-		let res = miner.map_sealing_work(&client, |b| b.block().fields().header.hash());
-		assert!(res.is_some());
-		assert!(miner.submit_seal(&client, res.unwrap(), vec![]).is_ok());
-
-		// two more blocks mined, work requested.
-		client.add_blocks(1, EachBlockWith::Uncle);
-		miner.map_sealing_work(&client, |b| b.block().fields().header.hash());
-
-		client.add_blocks(1, EachBlockWith::Uncle);
-		miner.map_sealing_work(&client, |b| b.block().fields().header.hash());
-
-		// solution to original work submitted.
-		assert!(miner.submit_seal(&client, res.unwrap(), vec![]).is_ok());
-	}
+	// #[ignore]
+	// #[test]
+	// fn should_prepare_block_to_seal() {
+	// 	// given
+	// 	let engine = unimplemented!();
+	// 	let client = Arc::new(TestBlockChainClient::default());
+	// 	let miner = Miner::new(engine, client);
+    //
+	// 	// when
+	// 	let sealing_work = miner.map_sealing_work(&client, |_| ());
+    //
+	// 	// then
+	// 	assert!(sealing_work.is_some(), "Expected closed block");
+	// }
+    //
+	// #[ignore]
+	// #[test]
+	// fn should_still_work_after_a_couple_of_blocks() {
+	// 	// given
+	// 	let client = Arc::new(TestBlockChainClient::default());
+	// 	let miner = Miner::new(engine, client.clone());
+	// 	let res = miner.sealing_block();
+	// 	// TODO [ToDr] Uncomment after fixing TestBlockChainClient
+	// 	// assert!(res.lock().unwrap().is_some(), "Expected closed block");
+    //
+	// 	let res = miner.map_sealing_work(&client, |b| b.block().fields().header.hash());
+	// 	assert!(res.is_some());
+	// 	assert!(miner.submit_seal(&client, res.unwrap(), vec![]).is_ok());
+    //
+	// 	// two more blocks mined, work requested.
+	// 	client.add_blocks(1, EachBlockWith::Uncle);
+	// 	miner.map_sealing_work(&client, |b| b.block().fields().header.hash());
+    //
+	// 	client.add_blocks(1, EachBlockWith::Uncle);
+	// 	miner.map_sealing_work(&client, |b| b.block().fields().header.hash());
+    //
+	// 	// solution to original work submitted.
+	// 	assert!(miner.submit_seal(&client, res.unwrap(), vec![]).is_ok());
+	// }
     //
 	// #[test]
 	// fn can_mine() {
