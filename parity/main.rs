--- conflicted
+++ resolved
@@ -299,13 +299,8 @@
 	client: Arc<Client>,
 	sync: Arc<EthSync>,
 	secret_store: Arc<AccountService>,
-<<<<<<< HEAD
 	miner: Arc<Miner<Client>>,
-	url: &str,
-=======
-	miner: Arc<Miner>,
 	url: &SocketAddr,
->>>>>>> f1f81777
 	cors_domain: &str,
 	apis: Vec<&str>,
 ) -> RpcServer {
@@ -669,11 +664,7 @@
 		let client = service.client();
 
 		// Miner
-<<<<<<< HEAD
-		let miner = Miner::new(Arc::new(self.spec().to_engine().unwrap()), client.clone());
-=======
-		let miner = Miner::new(self.args.flag_force_sealing);
->>>>>>> f1f81777
+		let miner = Miner::new(client.clone(), self.args.flag_force_sealing);
 		miner.set_author(self.author());
 		miner.set_gas_floor_target(self.gas_floor_target());
 		miner.set_extra_data(self.extra_data());
