--- conflicted
+++ resolved
@@ -49,11 +49,7 @@
 			|(pass, )| {
 				let store = take_weak!(self.accounts);
 				match store.new_account(&pass) {
-<<<<<<< HEAD
-					Ok(address) => Ok(Value::String(format!("0x{:?}", address))),
-=======
 					Ok(address) => to_value(&address),
->>>>>>> 59f67016
 					Err(_) => Err(Error::internal_error())
 				}
 			}
