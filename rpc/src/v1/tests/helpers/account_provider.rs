// Copyright 2015, 2016 Ethcore (UK) Ltd.
// This file is part of Parity.

// Parity is free software: you can redistribute it and/or modify
// it under the terms of the GNU General Public License as published by
// the Free Software Foundation, either version 3 of the License, or
// (at your option) any later version.

// Parity is distributed in the hope that it will be useful,
// but WITHOUT ANY WARRANTY; without even the implied warranty of
// MERCHANTABILITY or FITNESS FOR A PARTICULAR PURPOSE.  See the
// GNU General Public License for more details.

// You should have received a copy of the GNU General Public License
// along with Parity.  If not, see <http://www.gnu.org/licenses/>.

//! Test implementation of account provider.

use std::sync::RwLock;
use std::collections::HashMap;
use std::io;
use util::hash::{Address, H256, FixedHash};
use util::crypto::{Secret, Signature, KeyPair};
use util::keys::store::{AccountProvider, SigningError, EncryptedHashMapError};

/// Account mock.
#[derive(Clone)]
pub struct TestAccount {
	/// True if account is unlocked.
	pub unlocked: bool,
	/// Account's password.
	pub password: String,
	/// Account's secret.
	pub secret: Secret,
}

impl TestAccount {
	/// Creates new test account.
	pub fn new(password: &str) -> Self {
		let pair = KeyPair::create().unwrap();
		TestAccount {
			unlocked: false,
			password: password.to_owned(),
			secret: pair.secret().clone()
		}
	}

	/// Returns account address.
	pub fn address(&self) -> Address {
		KeyPair::from_secret(self.secret.clone()).unwrap().address()
	}
}

/// Test account provider.
pub struct TestAccountProvider {
<<<<<<< HEAD
	accounts: RwLock<HashMap<Address, TestAccount>>,
	pub adds: RwLock<Vec<String>>,
=======
	/// Test provider accounts.
	pub accounts: RwLock<HashMap<Address, TestAccount>>,
>>>>>>> 59f67016
}

impl TestAccountProvider {
	/// Basic constructor.
	pub fn new(accounts: HashMap<Address, TestAccount>) -> Self {
		TestAccountProvider {
			accounts: RwLock::new(accounts),
			adds: RwLock::new(vec![]),
		}
	}
}

impl AccountProvider for TestAccountProvider {
	fn accounts(&self) -> Result<Vec<Address>, io::Error> {
		Ok(self.accounts.read().unwrap().keys().cloned().collect())
	}

	fn unlock_account(&self, account: &Address, pass: &str) -> Result<(), EncryptedHashMapError> {
		match self.accounts.write().unwrap().get_mut(account) {
			Some(ref mut acc) if acc.password == pass => {
				acc.unlocked = true;
				Ok(())
			},
			Some(_) => Err(EncryptedHashMapError::InvalidPassword),
			None => Err(EncryptedHashMapError::UnknownIdentifier),
		}
	}

	fn new_account(&self, pass: &str) -> Result<Address, io::Error> {
<<<<<<< HEAD
		let mut adds = self.adds.write().unwrap();
		let address = Address::from(adds.len() as u64 + 2);
		adds.push(pass.to_owned());
		Ok(address)
	}

	fn account_secret(&self, _account: &Address) -> Result<Secret, SigningError> {
		unimplemented!()
=======
		let account = TestAccount::new(pass);
		let address = KeyPair::from_secret(account.secret.clone()).unwrap().address();
		self.accounts.write().unwrap().insert(address.clone(), account);
		Ok(address)
	}

	fn account_secret(&self, address: &Address) -> Result<Secret, SigningError> {
		// todo: consider checking if account is unlock. some test may need alteration then.
		self.accounts
			.read()
			.unwrap()
			.get(address)
			.ok_or(SigningError::NoAccount)
			.map(|acc| acc.secret.clone())
>>>>>>> 59f67016
	}

	fn sign(&self, _account: &Address, _message: &H256) -> Result<Signature, SigningError> {
		unimplemented!()
	}

}
<|MERGE_RESOLUTION|>--- conflicted
+++ resolved
@@ -53,13 +53,8 @@
 
 /// Test account provider.
 pub struct TestAccountProvider {
-<<<<<<< HEAD
-	accounts: RwLock<HashMap<Address, TestAccount>>,
-	pub adds: RwLock<Vec<String>>,
-=======
 	/// Test provider accounts.
 	pub accounts: RwLock<HashMap<Address, TestAccount>>,
->>>>>>> 59f67016
 }
 
 impl TestAccountProvider {
@@ -67,7 +62,6 @@
 	pub fn new(accounts: HashMap<Address, TestAccount>) -> Self {
 		TestAccountProvider {
 			accounts: RwLock::new(accounts),
-			adds: RwLock::new(vec![]),
 		}
 	}
 }
@@ -89,16 +83,6 @@
 	}
 
 	fn new_account(&self, pass: &str) -> Result<Address, io::Error> {
-<<<<<<< HEAD
-		let mut adds = self.adds.write().unwrap();
-		let address = Address::from(adds.len() as u64 + 2);
-		adds.push(pass.to_owned());
-		Ok(address)
-	}
-
-	fn account_secret(&self, _account: &Address) -> Result<Secret, SigningError> {
-		unimplemented!()
-=======
 		let account = TestAccount::new(pass);
 		let address = KeyPair::from_secret(account.secret.clone()).unwrap().address();
 		self.accounts.write().unwrap().insert(address.clone(), account);
@@ -113,7 +97,6 @@
 			.get(address)
 			.ok_or(SigningError::NoAccount)
 			.map(|acc| acc.secret.clone())
->>>>>>> 59f67016
 	}
 
 	fn sign(&self, _account: &Address, _message: &H256) -> Result<Signature, SigningError> {
