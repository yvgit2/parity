--- conflicted
+++ resolved
@@ -1,13 +1,10 @@
-<<<<<<< HEAD
 extern crate rustc_serialize;
 
 pub mod error;
 pub mod hash;
-=======
 pub mod bytes;
 pub mod rlp;
 
 #[test]
 fn it_works() {
-}
->>>>>>> 50c9d607
+}