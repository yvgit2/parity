--- conflicted
+++ resolved
@@ -14,12 +14,8 @@
 // You should have received a copy of the GNU General Public License
 // along with Parity.  If not, see <http://www.gnu.org/licenses/>.
 
-<<<<<<< HEAD
-/// BlockChain synchronization strategy.
-=======
 ///
 /// `BlockChain` synchronization strategy.
->>>>>>> caf4d179
 /// Syncs to peers and keeps up to date.
 /// This implementation uses ethereum protocol v63
 ///
@@ -333,8 +329,9 @@
 	pub fn restart_on_bad_block(&mut self, io: &mut SyncIo) {
 		self.restart(io);
 		// Do not assume that the block queue/chain still has our last_imported_block
-		self.last_imported_block = None;
-		self.last_imported_hash = None;
+		let chain = io.chain().chain_info();
+		self.last_imported_block = chain.best_block_number;
+		self.last_imported_hash = chain.best_block_hash;
 	}
 	/// Called by peer to report status
 	fn on_peer_status(&mut self, io: &mut SyncIo, peer_id: PeerId, r: &UntrustedRlp) -> Result<(), PacketDecodeError> {
@@ -748,12 +745,8 @@
 		trace!(target: "sync", "Imported {} of {}", imported.len(), count);
 
 		if restart {
-<<<<<<< HEAD
-			self.restart(io);
+			self.restart_on_bad_block(io);
 			self.continue_sync(io);
-=======
-			self.restart_on_bad_block(io);
->>>>>>> caf4d179
 			return;
 		}
 
@@ -1352,13 +1345,8 @@
 		assert_eq!(1, io.queue.len());
 	}
 
-<<<<<<< HEAD
 	fn dummy_sync_with_peer(peer_latest_hash: H256, client: &BlockChainClient) -> ChainSync {
-		let mut sync = ChainSync::new(SyncConfig::default(), Miner::new(), client);
-=======
-	fn dummy_sync_with_peer(peer_latest_hash: H256) -> ChainSync {
-		let mut sync = ChainSync::new(SyncConfig::default(), Miner::new(false));
->>>>>>> caf4d179
+		let mut sync = ChainSync::new(SyncConfig::default(), Miner::new(false), client);
 		sync.peers.insert(0,
 			PeerInfo {
 				protocol_version: 0,
