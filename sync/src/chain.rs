// Copyright 2015, 2016 Ethcore (UK) Ltd.
// This file is part of Parity.

// Parity is free software: you can redistribute it and/or modify
// it under the terms of the GNU General Public License as published by
// the Free Software Foundation, either version 3 of the License, or
// (at your option) any later version.

// Parity is distributed in the hope that it will be useful,
// but WITHOUT ANY WARRANTY; without even the implied warranty of
// MERCHANTABILITY or FITNESS FOR A PARTICULAR PURPOSE.  See the
// GNU General Public License for more details.

// You should have received a copy of the GNU General Public License
// along with Parity.  If not, see <http://www.gnu.org/licenses/>.

///
/// `BlockChain` synchronization strategy.
/// Syncs to peers and keeps up to date.
/// This implementation uses ethereum protocol v63
///
/// Syncing strategy.
///
/// 1. A peer arrives with a total difficulty better than ours
/// 2. Find a common best block between our an peer chain. Download a number of block headers N blocks apart,
/// splitting the chain into ranges of N blocks
/// 3. For each ranges download its blocks in parallel. Feed blocks to the block queue.
/// Repeat 2 and 3 until there are blocks to download
///
/// Sync state consists of the following data:
/// - state: State enum: ChainHead, Blocks, Idle, Waiting
/// - blocks: A HashMap of the block hash to the block data. Block data includes optional block body
/// and an optional pointer to the following block.
/// - subchains: Presumably ordered vector of block subchain heads to download. We assume it is ordered in
/// ascending block number order, but this is not guaranteed by the protocol.
/// - last_imported_block_hash: Last imported / common block hash
/// - last_imported_block_number: Last imported / common block number
/// - header_ids: A mapping of block tx and uncle hashes to block hash for all blocks in `blocks` with
/// bodies not downloaded yet
/// - peers: A collection of connected peers. For each peer we maintain its last known total difficulty, which
/// is uptated on Status and NewBlock messages, starting block hash being requested if any.
///
/// Algorithm:
/// 	We start with all collections empty, last_imported_block and last_imported_hash set to best block in the
/// 	blockchain, state set to ChainHead.
///
/// General behaviour (all states):
/// 	When a new header is received with non-empty body an ID is added to `header_ids`
/// 	When a peer finishes downloading header or bodies, or disconnects, downloading_headers and downloading_bodies
/// 	are cleaned of the hashes requested from the peer.
/// 	When a block body is downloaded, its ID is removed from `header_ids`
/// 	When a block header is downloaded and inserted into `blocks` and it has no uncles nor transactions, an empty
/// 	body is generated and inserted with the block.
///
///
/// Workflow for ChainHead state.
/// In this state we try to get subchain headers with a single GetBlockHeaders request.
/// 	On NewPeer:
/// 		1.1 If peer's total difficulty is higher, request N headers with interval M starting from `last_imported_hash`
/// 	On BlockHeaders:
/// 		if got 0 headers:
/// 			decrease `last_imported_block_number`, get new `last_imported_hash` from the blockchain, go to 1.1
/// 		if we already have all the headers in the block chain or block queue:
/// 			set state to Idle,
/// 		else
/// 			set subchains to received header hashes, add all headers to `blocks`, set `state` to `Blocks`
///
/// 	All other messages are ignored.
///
/// Workflow for Blocks state.
/// In this state we download block headers and bodies from multiple peers.
/// 	On NewPeer:
/// 		2.1 Find blocks or headers to download. Traverse `blocks` using `next` pointer starting from `last_imported_hash`,
/// 		collect hashes for blocks with missing bodies which are not yet in `downloading_bodies`
/// 		If there are some bodies to download:
/// 			add them to `downloading_bodies`, issue a download request.
/// 		Else find headers to download. Find first element in`subchains` which is not in `downloading_headers`, add it to
/// 		`downloading_headers`, request X headers.
/// 	On BlockHeaders:
/// 		Validate received headers. For each header find a parent in `blocks` or packet data. Update `next` pointer for
/// 		each parent block.
/// 		2.2 Collect blocks. Traverse `blocks` starting from `last_imported_hash` until the first block with missing body.
/// 		Add all blocks with bodies to the block queue, update `last_imported_hash` and `last_imported_block_number`.
/// 		Update `subchains`. For each subchain head traverse `blocks` until either:
/// 			The end. Add it as a new subchain
/// 			Existing subchain head is found, in which case it is removed and two subchains are merged.
/// 		If `blocks` is empty set state to ChainHead and go to 1.1
/// 		Go to 2.1
/// 	On BlockBodies:
/// 		For each body find a matching header in header_ids. If there is a match found, update block body for corresponding
/// 		block in `blocks`. Go to 2.2
///
/// 	All other messages are ignored.
///
/// Workflow for Idle state.
/// 	On NewBlock:
/// 		Import the block. If the block is unknown set the state to ChainHead, go to 1.1
/// 	On NewHashes:
/// 		Set the state to ChainHead, goto 1.1
///
/// 	All other messages are ignored.
///
///
///
///

use util::*;
use std::mem::{replace};
use ethcore::views::{HeaderView, BlockView};
use ethcore::header::{BlockNumber, Header as BlockHeader};
use ethcore::client::{BlockChainClient, BlockStatus, BlockId, BlockChainInfo};
use ethcore::error::*;
use ethcore::transaction::SignedTransaction;
use ethcore::block::Block;
use ethminer::{Miner, MinerService, AccountDetails};
use io::SyncIo;
use time;
use super::SyncConfig;
use blocks::BlockCollection;

known_heap_size!(0, PeerInfo);

type PacketDecodeError = DecoderError;

const PROTOCOL_VERSION: u8 = 63u8;
const MAX_BODIES_TO_SEND: usize = 256;
const MAX_HEADERS_TO_SEND: usize = 512;
const MAX_NODE_DATA_TO_SEND: usize = 1024;
const MAX_RECEIPTS_TO_SEND: usize = 1024;
const MAX_RECEIPTS_HEADERS_TO_SEND: usize = 256;
<<<<<<< HEAD
const MAX_HEADERS_TO_REQUEST: usize = 256;
const MAX_BODIES_TO_REQUEST: usize = 256;
=======
const MAX_HEADERS_TO_REQUEST: usize = 512;
const MAX_BODIES_TO_REQUEST: usize = 64;
>>>>>>> b16fa5cc
const MIN_PEERS_PROPAGATION: usize = 4;
const MAX_PEERS_PROPAGATION: usize = 128;
const MAX_PEER_LAG_PROPAGATION: BlockNumber = 20;

const STATUS_PACKET: u8 = 0x00;
const NEW_BLOCK_HASHES_PACKET: u8 = 0x01;
const TRANSACTIONS_PACKET: u8 = 0x02;
const GET_BLOCK_HEADERS_PACKET: u8 = 0x03;
const BLOCK_HEADERS_PACKET: u8 = 0x04;
const GET_BLOCK_BODIES_PACKET: u8 = 0x05;
const BLOCK_BODIES_PACKET: u8 = 0x06;
const NEW_BLOCK_PACKET: u8 = 0x07;

const GET_NODE_DATA_PACKET: u8 = 0x0d;
const NODE_DATA_PACKET: u8 = 0x0e;
const GET_RECEIPTS_PACKET: u8 = 0x0f;
const RECEIPTS_PACKET: u8 = 0x10;

const CONNECTION_TIMEOUT_SEC: f64 = 10f64;
<<<<<<< HEAD
=======

struct Header {
	/// Header data
	data: Bytes,
	/// Block hash
	hash: H256,
	/// Parent hash
	parent: H256,
}

/// Used to identify header by transactions and uncles hashes
#[derive(Eq, PartialEq, Hash)]
struct HeaderId {
	transactions_root: H256,
	uncles: H256
}
>>>>>>> b16fa5cc

#[derive(Copy, Clone, Eq, PartialEq, Debug)]
/// Sync state
pub enum SyncState {
	/// Downloading subchain heads
	ChainHead,
	/// Initial chain sync complete. Waiting for new packets
	Idle,
	/// Block downloading paused. Waiting for block queue to process blocks and free some space
	Waiting,
	/// Downloading blocks
	Blocks,
	/// Downloading blocks learned from NewHashes packet
	NewBlocks,
}

/// Syncing status and statistics
#[derive(Clone)]
pub struct SyncStatus {
	/// State
	pub state: SyncState,
	/// Syncing protocol version. That's the maximum protocol version we connect to.
	pub protocol_version: u8,
	/// The underlying p2p network version.
	pub network_id: U256,
	/// `BlockChain` height for the moment the sync started.
	pub start_block_number: BlockNumber,
	/// Last fully downloaded and imported block number (if any).
	pub last_imported_block_number: Option<BlockNumber>,
	/// Highest block number in the download queue (if any).
	pub highest_block_number: Option<BlockNumber>,
	/// Total number of blocks for the sync process.
	pub blocks_total: BlockNumber,
	/// Number of blocks downloaded so far.
	pub blocks_received: BlockNumber,
	/// Total number of connected peers
	pub num_peers: usize,
	/// Total number of active peers
	pub num_active_peers: usize,
	/// Heap memory used in bytes
	pub mem_used: usize,
}

#[derive(PartialEq, Eq, Debug, Clone)]
/// Peer data type requested
enum PeerAsking {
	Nothing,
	BlockHeaders,
	BlockBodies,
}

#[derive(Clone)]
/// Syncing peer information
struct PeerInfo {
	/// eth protocol version
	protocol_version: u32,
	/// Peer chain genesis hash
	genesis: H256,
	/// Peer network id
	network_id: U256,
	/// Peer best block hash
	latest_hash: H256,
	/// Peer best block number if known
	latest_number: Option<BlockNumber>,
	/// Peer total difficulty if known
	difficulty: Option<U256>,
	/// Type of data currenty being requested from peer.
	asking: PeerAsking,
	/// A set of block numbers being requested
	asking_blocks: Vec<H256>,
	/// Holds requested header hash if currently requesting block header by hash
	asking_hash: Option<H256>,
	/// Request timestamp
	ask_time: f64,
}

/// Blockchain sync handler.
/// See module documentation for more details.
pub struct ChainSync {
	/// Sync state
	state: SyncState,
	/// Last block number for the start of sync
	starting_block: BlockNumber,
	/// Highest block number seen
	highest_block: Option<BlockNumber>,
	/// All connected peers
	peers: HashMap<PeerId, PeerInfo>,
	/// Peers active for current sync round
	active_peers: HashSet<PeerId>,
	/// Downloaded blocks
	blocks: BlockCollection,
	/// Last impoted block number
	last_imported_block: BlockNumber,
	/// Last impoted block hash
	last_imported_hash: H256,
	/// Syncing total  difficulty
	syncing_difficulty: U256,
	/// Last propagated block number
	last_sent_block_number: BlockNumber,
	/// Max blocks to download ahead
	//max_download_ahead_blocks: usize,
	/// Network ID
	network_id: U256,
	/// Miner
	miner: Arc<Miner>,
}

type RlpResponseResult = Result<Option<(PacketId, RlpStream)>, PacketDecodeError>;

impl ChainSync {
	/// Create a new instance of syncing strategy.
	pub fn new(config: SyncConfig, miner: Arc<Miner>, chain: &BlockChainClient) -> ChainSync {
		let chain = chain.chain_info();
		let mut sync = ChainSync {
			state: SyncState::ChainHead,
			starting_block: 0,
			highest_block: None,
			last_imported_block: chain.best_block_number,
			last_imported_hash: chain.best_block_hash,
			peers: HashMap::new(),
			active_peers: HashSet::new(),
			blocks: BlockCollection::new(),
			syncing_difficulty: U256::from(0u64),
			last_sent_block_number: 0,
			//max_download_ahead_blocks: max(MAX_HEADERS_TO_REQUEST, config.max_download_ahead_blocks),
			network_id: config.network_id,
			miner: miner,
		};
		sync.reset();
		sync
	}

	/// @returns Synchonization status
	pub fn status(&self) -> SyncStatus {
		SyncStatus {
			state: self.state.clone(),
			protocol_version: 63,
			network_id: self.network_id,
			start_block_number: self.starting_block,
			last_imported_block_number: Some(self.last_imported_block),
			highest_block_number: self.highest_block,
			blocks_received: if self.last_imported_block > self.starting_block { self.last_imported_block - self.starting_block } else { 0 },
			blocks_total: match self.highest_block { Some(x) if x > self.starting_block => x - self.starting_block, _ => 0 },
			num_peers: self.peers.len(),
			num_active_peers: self.peers.values().filter(|p| p.asking != PeerAsking::Nothing).count(),
			mem_used:
				//  TODO: https://github.com/servo/heapsize/pull/50
				//+ self.downloading_bodies.heap_size_of_children()
				//+ self.downloading_headers.heap_size_of_children()
				self.blocks.heap_size()
				+ self.peers.heap_size_of_children(),
		}
	}

	/// Abort all sync activity
	pub fn abort(&mut self, io: &mut SyncIo) {
		self.restart(io);
		self.peers.clear();
	}

	#[cfg_attr(feature="dev", allow(for_kv_map))] // Because it's not possible to get `values_mut()`
	/// Reset sync. Clear all downloaded data but keep the queue
	fn reset(&mut self) {
		self.blocks.clear();
		for (_, ref mut p) in &mut self.peers {
			p.asking_blocks.clear();
			p.asking_hash = None;
		}
		self.syncing_difficulty = From::from(0u64);
		self.state = SyncState::Idle;
		self.blocks.clear();
		self.active_peers = self.peers.keys().cloned().collect();
	}

	/// Restart sync
	pub fn restart(&mut self, io: &mut SyncIo) {
		self.reset();
		self.state = SyncState::ChainHead;
		self.continue_sync(io);
	}

	/// Remove peer from active peer set
	fn deactivate_peer(&mut self, io: &mut SyncIo, peer_id: PeerId) {
		self.active_peers.remove(&peer_id);
		if self.active_peers.is_empty() {
			trace!(target: "sync", "No more active peers");
			if self.state == SyncState::ChainHead {
				self.complete_sync();
			} else {
				self.restart(io);
			}
		}
	}

	/// Restart sync after bad block has been detected. May end up re-downloading up to QUEUE_SIZE blocks
	fn restart_on_bad_block(&mut self, io: &mut SyncIo) {
		// Do not assume that the block queue/chain still has our last_imported_block
		let chain = io.chain().chain_info();
		self.last_imported_block = chain.best_block_number;
		self.last_imported_hash = chain.best_block_hash;
		self.restart(io);
	}
	/// Called by peer to report status
	fn on_peer_status(&mut self, io: &mut SyncIo, peer_id: PeerId, r: &UntrustedRlp) -> Result<(), PacketDecodeError> {
		let peer = PeerInfo {
			protocol_version: try!(r.val_at(0)),
			network_id: try!(r.val_at(1)),
			difficulty: Some(try!(r.val_at(2))),
			latest_hash: try!(r.val_at(3)),
			latest_number: None,
			genesis: try!(r.val_at(4)),
			asking: PeerAsking::Nothing,
			asking_blocks: Vec::new(),
			asking_hash: None,
			ask_time: 0f64,
		};

		trace!(target: "sync", "New peer {} (protocol: {}, network: {:?}, difficulty: {:?}, latest:{}, genesis:{})", peer_id, peer.protocol_version, peer.network_id, peer.difficulty, peer.latest_hash, peer.genesis);

		if self.peers.contains_key(&peer_id) {
			warn!("Unexpected status packet from {}:{}", peer_id, io.peer_info(peer_id));
			return Ok(());
		}
		let chain_info = io.chain().chain_info();
		if peer.genesis != chain_info.genesis_hash {
			io.disable_peer(peer_id);
			trace!(target: "sync", "Peer {} genesis hash not matched (ours: {}, theirs: {})", peer_id, chain_info.genesis_hash, peer.genesis);
			return Ok(());
		}
		if peer.network_id != self.network_id {
			io.disable_peer(peer_id);
			trace!(target: "sync", "Peer {} network id not matched (ours: {}, theirs: {})", peer_id, self.network_id, peer.network_id);
			return Ok(());
		}

		self.peers.insert(peer_id.clone(), peer);
		self.active_peers.insert(peer_id.clone());
		debug!(target: "sync", "Connected {}:{}", peer_id, io.peer_info(peer_id));
		self.sync_peer(io, peer_id);
		Ok(())
	}

	#[cfg_attr(feature="dev", allow(cyclomatic_complexity))]
	/// Called by peer once it has new block headers during sync
	fn on_peer_block_headers(&mut self, io: &mut SyncIo, peer_id: PeerId, r: &UntrustedRlp) -> Result<(), PacketDecodeError> {
		self.clear_peer_download(peer_id);
		self.reset_peer_asking(peer_id, PeerAsking::BlockHeaders);
		let item_count = r.item_count();
		trace!(target: "sync", "{} -> BlockHeaders ({} entries)", peer_id, item_count);
		if self.state == SyncState::Idle {
			trace!(target: "sync", "Ignored unexpected block headers");
			return Ok(());
		}
		if self.state == SyncState::Waiting {
			trace!(target: "sync", "Ignored block headers while waiting");
			return Ok(());
		}
		if item_count == 0 && self.state == SyncState::Blocks {
			self.deactivate_peer(io, peer_id);
			return Ok(());
		}

		let mut headers = Vec::new();
		let mut hashes = Vec::new();
		for i in 0..item_count {
			let info: BlockHeader = try!(r.val_at(i));
			let number = BlockNumber::from(info.number);
			if self.blocks.contains(&info.hash()) {
				trace!(target: "sync", "Skipping existing block header {} ({:?})", number, info.hash());
				continue;
			}

			if self.highest_block == None || number > self.highest_block.unwrap() {
				self.highest_block = Some(number);
			}
			let hash = info.hash();
			match io.chain().block_status(BlockId::Hash(hash.clone())) {
				BlockStatus::InChain | BlockStatus::Queued => {
<<<<<<< HEAD
					match self.state {
						SyncState::Blocks | SyncState::NewBlocks => warn!(target: "sync", "Header already in chain {} ({})", number, hash),
						_ => warn!(target: "sync", "Unexpected header already in chain {} ({}), state = {:?}", number, hash, self.state),
=======
					if !self.have_common_block || self.current_base_block() < number {
						self.last_imported_block = Some(number);
						self.last_imported_hash = Some(hash.clone());
					}
					if !self.have_common_block {
						self.have_common_block = true;
						trace!(target: "sync", "Found common header {} ({})", number, hash);
					} else {
						trace!(target: "sync", "Header already in chain {} ({}), restarting", number, hash);
						self.restart(io);
						self.continue_sync(io);
						return Ok(());
>>>>>>> b16fa5cc
					}
					headers.push(try!(r.at(i)).as_raw().to_vec());
					hashes.push(hash);
				},
				BlockStatus::Bad => {
					warn!(target: "sync", "Bad header {} ({}) from {}: {}, state = {:?}", number, hash, peer_id, io.peer_info(peer_id), self.state);
					io.disable_peer(peer_id);
					return Ok(());
				},
				BlockStatus::Unknown => {
					headers.push(try!(r.at(i)).as_raw().to_vec());
					hashes.push(hash);
				}
			}
		}

		match self.state {
			SyncState::ChainHead => {
				if headers.is_empty() {
					// peer is not on our chain
					// track back and try again
					if self.last_imported_block > 0 {
						match io.chain().block_hash(BlockId::Number(self.last_imported_block - 1)) {
							Some(h) => {
								self.last_imported_block -= 1;
								self.last_imported_hash = h;
								trace!(target: "sync", "Searching common header {} ({})", self.last_imported_block, self.last_imported_hash);
							}
							None => {
								// TODO: get hash by number from the block queue
								trace!(target: "sync", "Could not revert to previous block, last: {} ({})", self.last_imported_block, self.last_imported_hash);
							}
						}
					}
				} else {
					trace!(target: "sync", "Received {} subchain heads, proceeding to download", headers.len());
					self.blocks.reset_to(hashes);
					self.state = SyncState::Blocks;
				}
			},
			SyncState::Blocks | SyncState::NewBlocks | SyncState::Waiting => {
				self.blocks.insert_headers(headers);
			},
			_ => warn!(target: "sync", "Unexpected headers({}) from  {} ({}), state = {:?}", headers.len(), peer_id, io.peer_info(peer_id), self.state)
		}

		self.collect_blocks(io);
		self.continue_sync(io);
		Ok(())
	}


	/// Called by peer once it has new block bodies
	fn on_peer_block_bodies(&mut self, io: &mut SyncIo, peer_id: PeerId, r: &UntrustedRlp) -> Result<(), PacketDecodeError> {
		self.clear_peer_download(peer_id);
		self.reset_peer_asking(peer_id, PeerAsking::BlockBodies);
		let item_count = r.item_count();
		trace!(target: "sync", "{} -> BlockBodies ({} entries)", peer_id, item_count);
		if item_count == 0 {
			self.deactivate_peer(io, peer_id);
		}
		else if self.state != SyncState::Blocks && self.state != SyncState::NewBlocks && self.state != SyncState::Waiting {
			trace!(target: "sync", "Ignored unexpected block bodies");
		}
		else if self.state == SyncState::Waiting {
			trace!(target: "sync", "Ignored block bodies while waiting");
		}
<<<<<<< HEAD
		else
		{
			let mut bodies = Vec::with_capacity(item_count);
			for i in 0..item_count {
				bodies.push(try!(r.at(i)).as_raw().to_vec());
=======
		if item_count == 0 {
			trace!(target: "sync", "No bodies returned, restarting");
			self.restart(io);
			self.continue_sync(io);
			return Ok(());
		}
		for i in 0..item_count {
			let body = try!(r.at(i));
			let tx = try!(body.at(0));
			let tx_root = ordered_trie_root(tx.iter().map(|r| r.as_raw().to_vec()).collect()); //TODO: get rid of vectors here
			let uncles = try!(body.at(1)).as_raw().sha3();
			let header_id = HeaderId {
				transactions_root: tx_root,
				uncles: uncles
			};
			match self.header_ids.get(&header_id).cloned() {
				Some(n) => {
					self.header_ids.remove(&header_id);
					self.bodies.insert_item(n, body.as_raw().to_vec());
					trace!(target: "sync", "Got body {}", n);
				}
				None =>  {
					trace!(target: "sync", "Ignored unknown/stale block body");
				}
>>>>>>> b16fa5cc
			}
			self.blocks.insert_bodies(bodies);
			self.collect_blocks(io);
		}
		self.continue_sync(io);
		Ok(())
	}

	/// Called by peer once it has new block bodies
	#[cfg_attr(feature="dev", allow(cyclomatic_complexity))]
	fn on_peer_new_block(&mut self, io: &mut SyncIo, peer_id: PeerId, r: &UntrustedRlp) -> Result<(), PacketDecodeError> {
		let block_rlp = try!(r.at(0));
		let header_rlp = try!(block_rlp.at(0));
		let h = header_rlp.as_raw().sha3();
		trace!(target: "sync", "{} -> NewBlock ({})", peer_id, h);
		if self.state != SyncState::Idle {
			trace!(target: "sync", "NewBlock ignored while seeking");
			return Ok(());
		}
		let header: BlockHeader = try!(header_rlp.as_val());
		let mut unknown = false;
		{
			let peer = self.peers.get_mut(&peer_id).unwrap();
			peer.latest_hash = header.hash();
			peer.latest_number = Some(header.number());
		}
		if header.number <= self.last_imported_block + 1 {
			match io.chain().import_block(block_rlp.as_raw().to_vec()) {
				Err(Error::Import(ImportError::AlreadyInChain)) => {
					trace!(target: "sync", "New block already in chain {:?}", h);
				},
				Err(Error::Import(ImportError::AlreadyQueued)) => {
					trace!(target: "sync", "New block already queued {:?}", h);
				},
				Ok(_) => {
					if header.number == self.last_imported_block + 1 {
						self.last_imported_block = header.number;
						self.last_imported_hash = header.hash();
					}
					trace!(target: "sync", "New block queued {:?} ({})", h, header.number);
				},
				Err(Error::Block(BlockError::UnknownParent(p))) => {
					unknown = true;
					trace!(target: "sync", "New block with unknown parent ({:?}) {:?}", p, h);
				},
				Err(e) => {
					debug!(target: "sync", "Bad new block {:?} : {:?}", h, e);
					io.disable_peer(peer_id);
				}
			};
		}
		else {
			unknown = true;
		}
		if unknown {
			trace!(target: "sync", "New unknown block {:?}", h);
			//TODO: handle too many unknown blocks
			let difficulty: U256 = try!(r.val_at(1));
			if let Some(ref mut peer) = self.peers.get_mut(&peer_id) {
				if peer.difficulty.map_or(true, |pd| difficulty > pd) {
					//self.state = SyncState::ChainHead;
					peer.difficulty = Some(difficulty);
					trace!(target: "sync", "Received block {:?}  with no known parent. Peer needs syncing...", h);
				}
			}
			self.sync_peer(io, peer_id);
		}
		Ok(())
	}

	/// Handles NewHashes packet. Initiates headers download for any unknown hashes.
	fn on_peer_new_hashes(&mut self, io: &mut SyncIo, peer_id: PeerId, r: &UntrustedRlp) -> Result<(), PacketDecodeError> {
		if self.state != SyncState::Idle {
			trace!(target: "sync", "Ignoring new hashes since we're already downloading.");
			return Ok(());
		}
		trace!(target: "sync", "{} -> NewHashes ({} entries)", peer_id, r.item_count());
		let hashes = r.iter().map(|item| (item.val_at::<H256>(0), item.val_at::<BlockNumber>(1)));
		let mut max_height: BlockNumber = 0;
		for (rh, rd) in hashes {
			let h = try!(rh);
			let d = try!(rd);
			if self.blocks.is_downloading(&h) {
				continue;
			}
			match io.chain().block_status(BlockId::Hash(h.clone())) {
				BlockStatus::InChain  => {
					trace!(target: "sync", "New block hash already in chain {:?}", h);
				},
				BlockStatus::Queued => {
					trace!(target: "sync", "New hash block already queued {:?}", h);
				},
				BlockStatus::Unknown => {
					if d > max_height {
						trace!(target: "sync", "New unknown block hash {:?}", h);
						let peer = self.peers.get_mut(&peer_id).unwrap();
						peer.latest_hash = h.clone();
						peer.latest_number = Some(d);
						max_height = d;
					}
				},
				BlockStatus::Bad =>{
					debug!(target: "sync", "Bad new block hash {:?}", h);
					io.disable_peer(peer_id);
					return Ok(());
				}
			}
		};
		if max_height != 0 {
			self.state = SyncState::ChainHead;
			self.sync_peer(io, peer_id);
		}
		Ok(())
	}

	/// Called by peer when it is disconnecting
	pub fn on_peer_aborting(&mut self, io: &mut SyncIo, peer: PeerId) {
		trace!(target: "sync", "== Disconnecting {}: {}", peer, io.peer_info(peer));
		if self.peers.contains_key(&peer) {
			debug!(target: "sync", "Disconnected {}", peer);
			self.clear_peer_download(peer);
			self.peers.remove(&peer);
			self.active_peers.remove(&peer);
			self.continue_sync(io);
		}
	}

	/// Called when a new peer is connected
	pub fn on_peer_connected(&mut self, io: &mut SyncIo, peer: PeerId) {
		trace!(target: "sync", "== Connected {}: {}", peer, io.peer_info(peer));
		if let Err(e) = self.send_status(io) {
			debug!(target:"sync", "Error sending status request: {:?}", e);
			io.disable_peer(peer);
		}
	}

	/// Resume downloading
	fn continue_sync(&mut self, io: &mut SyncIo) {
		let mut peers: Vec<(PeerId, U256)> = self.peers.iter().map(|(k, p)| (*k, p.difficulty.unwrap_or_else(U256::zero))).collect();
		peers.sort_by(|&(_, d1), &(_, d2)| d1.cmp(&d2).reverse()); //TODO: sort by rating
		for (p, _) in peers {
			if self.active_peers.contains(&p) {
				self.sync_peer(io, p);
			}
		}
		if !self.peers.values().any(|p| p.asking != PeerAsking::Nothing) {
			self.complete_sync();
		}
	}

	/// Called after all blocks have been donloaded
	fn complete_sync(&mut self) {
		trace!(target: "sync", "Sync complete");
		self.reset();
		self.state = SyncState::Idle;
	}

	/// Enter waiting state
	fn pause_sync(&mut self) {
		trace!(target: "sync", "Block queue full, pausing sync");
		self.state = SyncState::Waiting;
	}

	/// Find something to do for a peer. Called for a new peer or when a peer is done with it's task.
	fn sync_peer(&mut self, io: &mut SyncIo,  peer_id: PeerId) {
		let (peer_latest, peer_difficulty) = {
			let peer = self.peers.get_mut(&peer_id).unwrap();
			if peer.asking != PeerAsking::Nothing {
				return;
			}
			if self.state == SyncState::Waiting {
				trace!(target: "sync", "Waiting for block queue");
				return;
			}
			(peer.latest_hash.clone(), peer.difficulty.clone())
		};
		let chain_info = io.chain().chain_info();
		let td = chain_info.pending_total_difficulty;
		let syncing_difficulty = max(self.syncing_difficulty, td);

		if peer_difficulty.map_or(true, |pd| pd > syncing_difficulty) {
			match self.state {
				SyncState::Idle => {
					if self.last_imported_block < chain_info.best_block_number {
						self.last_imported_block = chain_info.best_block_number;
						self.last_imported_hash = chain_info.best_block_hash;
					}
					self.state = SyncState::ChainHead;
					self.sync_peer(io, peer_id);
				},
				SyncState::ChainHead => {
					// Request subchain headers
					trace!(target: "sync", "Starting sync with better chain");
					let last = self.last_imported_hash.clone();
					self.request_headers_by_hash(io, peer_id, &last, 128, 255, false);
				},
				SyncState::Blocks | SyncState::NewBlocks => {
					if io.chain().block_status(BlockId::Hash(peer_latest)) == BlockStatus::Unknown {
						self.request_blocks(io, peer_id, false);
					}
				}
				SyncState::Waiting => ()
			}
		}
	}

	/// Find some headers or blocks to download for a peer.
	fn request_blocks(&mut self, io: &mut SyncIo, peer_id: PeerId, ignore_others: bool) {
		self.clear_peer_download(peer_id);
		if io.chain().queue_info().is_full() {
			self.pause_sync();
			return;
		}

		// check to see if we need to download any block bodies first
		let needed_bodies = self.blocks.needed_bodies(MAX_BODIES_TO_REQUEST, ignore_others);
		if !needed_bodies.is_empty() {
			replace(&mut self.peers.get_mut(&peer_id).unwrap().asking_blocks, needed_bodies.clone());
			self.request_bodies(io, peer_id, needed_bodies);
			return;
		}

		// find subchain to download
		if let Some((h, count)) = self.blocks.needed_headers(MAX_HEADERS_TO_REQUEST, ignore_others) {
			replace(&mut self.peers.get_mut(&peer_id).unwrap().asking_blocks, vec![h.clone()]);
			self.request_headers_by_hash(io, peer_id, &h, count, 0, false);
		}
	}

	/// Clear all blocks/headers marked as being downloaded by a peer.
	fn clear_peer_download(&mut self, peer_id: PeerId) {
		let peer = self.peers.get_mut(&peer_id).unwrap();
		match peer.asking {
			PeerAsking::BlockHeaders => {
				for b in &peer.asking_blocks {
					self.blocks.clear_header_download(&b);
				}
			},
			PeerAsking::BlockBodies => {
				for b in &peer.asking_blocks {
					self.blocks.clear_body_download(&b);
				}
			},
			_ => (),
		}
		peer.asking_blocks.clear();
	}

	/// Checks if there are blocks fully downloaded that can be imported into the blockchain and does the import.
	fn collect_blocks(&mut self, io: &mut SyncIo) {
		let mut restart = false;
		let mut imported = HashSet::new();
		let blocks = self.blocks.drain();
		let count = blocks.len();
		for block in blocks {
			let number = BlockView::new(&block).header_view().number();
			let h = BlockView::new(&block).header_view().sha3();

			// Perform basic block verification
			if !Block::is_good(&block) {
				debug!(target: "sync", "Bad block rlp {:?} : {:?}", h, block);
				restart = true;
				break;
			}

			match io.chain().import_block(block) {
				Err(Error::Import(ImportError::AlreadyInChain)) => {
					trace!(target: "sync", "Block already in chain {:?}", h);
					self.last_imported_block = number;
					self.last_imported_hash = h.clone();
				},
				Err(Error::Import(ImportError::AlreadyQueued)) => {
					trace!(target: "sync", "Block already queued {:?}", h);
					self.last_imported_block = number;
					self.last_imported_hash = h.clone();
				},
				Ok(_) => {
					trace!(target: "sync", "Block queued {:?}", h);
					self.last_imported_block = number;
					self.last_imported_hash = h.clone();
				},
				Err(e) => {
					debug!(target: "sync", "Bad block {:?} : {:?}", h, e);
					restart = true;
					break;
				}
			}
			imported.insert(h.clone());
		}
		trace!(target: "sync", "Imported {} of {}", imported.len(), count);

		if restart {
			self.restart_on_bad_block(io);
			return;
		}

		if self.blocks.is_empty() {
			// complete sync round
			self.restart(io);
		}
	}

	/// Request headers from a peer by block hash
	fn request_headers_by_hash(&mut self, sync: &mut SyncIo, peer_id: PeerId, h: &H256, count: usize, skip: usize, reverse: bool) {
		trace!(target: "sync", "{} <- GetBlockHeaders: {} entries starting from {}", peer_id, count, h);
		let mut rlp = RlpStream::new_list(4);
		rlp.append(h);
		rlp.append(&count);
		rlp.append(&skip);
		rlp.append(&if reverse {1u32} else {0u32});
		self.send_request(sync, peer_id, PeerAsking::BlockHeaders, GET_BLOCK_HEADERS_PACKET, rlp.out());
	}

	/// Request block bodies from a peer
	fn request_bodies(&mut self, sync: &mut SyncIo, peer_id: PeerId, hashes: Vec<H256>) {
		let mut rlp = RlpStream::new_list(hashes.len());
		trace!(target: "sync", "{} <- GetBlockBodies: {} entries", peer_id, hashes.len());
		for h in hashes {
			rlp.append(&h);
		}
		self.send_request(sync, peer_id, PeerAsking::BlockBodies, GET_BLOCK_BODIES_PACKET, rlp.out());
	}

	/// Reset peer status after request is complete.
	fn reset_peer_asking(&mut self, peer_id: PeerId, asking: PeerAsking) {
		let peer = self.peers.get_mut(&peer_id).unwrap();
		if peer.asking != asking {
			warn!(target:"sync", "Asking {:?} while expected {:?}", peer.asking, asking);
		}
		else {
			peer.asking = PeerAsking::Nothing;
		}
	}

	/// Generic request sender
	fn send_request(&mut self, sync: &mut SyncIo, peer_id: PeerId, asking: PeerAsking,  packet_id: PacketId, packet: Bytes) {
		{
			let peer = self.peers.get_mut(&peer_id).unwrap();
			if peer.asking != PeerAsking::Nothing {
				warn!(target:"sync", "Asking {:?} while requesting {:?}", peer.asking, asking);
			}
		}
		match sync.send(peer_id, packet_id, packet) {
			Err(e) => {
				debug!(target:"sync", "Error sending request: {:?}", e);
				sync.disable_peer(peer_id);
			}
			Ok(_) => {
				let mut peer = self.peers.get_mut(&peer_id).unwrap();
				peer.asking = asking;
				peer.ask_time = time::precise_time_s();
			}
		}
	}

	/// Generic packet sender
	fn send_packet(&mut self, sync: &mut SyncIo, peer_id: PeerId, packet_id: PacketId, packet: Bytes) {
		if let Err(e) = sync.send(peer_id, packet_id, packet) {
			debug!(target:"sync", "Error sending packet: {:?}", e);
			sync.disable_peer(peer_id);
		}
	}

	/// Called when peer sends us new transactions
	fn on_peer_transactions(&mut self, io: &mut SyncIo, peer_id: PeerId, r: &UntrustedRlp) -> Result<(), PacketDecodeError> {
		// accepting transactions once only fully synced
		if !io.is_chain_queue_empty() {
			return Ok(());
		}

		let item_count = r.item_count();
		trace!(target: "sync", "{} -> Transactions ({} entries)", peer_id, item_count);

		let mut transactions = Vec::with_capacity(item_count);
		for i in 0..item_count {
			let tx: SignedTransaction = try!(r.val_at(i));
			transactions.push(tx);
		}
		let chain = io.chain();
		let fetch_account = |a: &Address| AccountDetails {
			nonce: chain.nonce(a),
			balance: chain.balance(a),
		};
		let _ = self.miner.import_transactions(transactions, fetch_account);
		Ok(())
	}

	/// Send Status message
	fn send_status(&mut self, io: &mut SyncIo) -> Result<(), UtilError> {
		let mut packet = RlpStream::new_list(5);
		let chain = io.chain().chain_info();
		packet.append(&(PROTOCOL_VERSION as u32));
		packet.append(&self.network_id);
		packet.append(&chain.total_difficulty);
		packet.append(&chain.best_block_hash);
		packet.append(&chain.genesis_hash);
		io.respond(STATUS_PACKET, packet.out())
	}

	/// Respond to GetBlockHeaders request
	fn return_block_headers(io: &SyncIo, r: &UntrustedRlp) -> RlpResponseResult {
		// Packet layout:
		// [ block: { P , B_32 }, maxHeaders: P, skip: P, reverse: P in { 0 , 1 } ]
		let max_headers: usize = try!(r.val_at(1));
		let skip: usize = try!(r.val_at(2));
		let reverse: bool = try!(r.val_at(3));
		let last = io.chain().chain_info().best_block_number;
		let mut number = if try!(r.at(0)).size() == 32 {
			// id is a hash
			let hash: H256 = try!(r.val_at(0));
			trace!(target: "sync", "-> GetBlockHeaders (hash: {}, max: {}, skip: {}, reverse:{})", hash, max_headers, skip, reverse);
			match io.chain().block_header(BlockId::Hash(hash)) {
				Some(hdr) => From::from(HeaderView::new(&hdr).number()),
				None => return Ok(Some((BLOCK_HEADERS_PACKET, RlpStream::new_list(0)))) //no such header, return nothing
			}
		} else {
			trace!(target: "sync", "-> GetBlockHeaders (number: {}, max: {}, skip: {}, reverse:{})", try!(r.val_at::<BlockNumber>(0)), max_headers, skip, reverse);
			try!(r.val_at(0))
		};

		if reverse {
			number = min(last, number);
		} else {
			number = max(0, number);
		}
		let max_count = min(MAX_HEADERS_TO_SEND, max_headers);
		let mut count = 0;
		let mut data = Bytes::new();
		let inc = (skip + 1) as BlockNumber;
		while number <= last && count < max_count {
			if let Some(mut hdr) = io.chain().block_header(BlockId::Number(number)) {
				data.append(&mut hdr);
				count += 1;
			}
			if reverse {
				if number <= inc || number == 0 {
					break;
				}
				number -= inc;
			}
			else {
				number += inc;
			}
		}
		let mut rlp = RlpStream::new_list(count as usize);
		rlp.append_raw(&data, count as usize);
		trace!(target: "sync", "-> GetBlockHeaders: returned {} entries", count);
		Ok(Some((BLOCK_HEADERS_PACKET, rlp)))
	}

	/// Respond to GetBlockBodies request
	fn return_block_bodies(io: &SyncIo, r: &UntrustedRlp) -> RlpResponseResult {
		let mut count = r.item_count();
		if count == 0 {
			debug!(target: "sync", "Empty GetBlockBodies request, ignoring.");
			return Ok(None);
		}
		trace!(target: "sync", "-> GetBlockBodies: {} entries", count);
		count = min(count, MAX_BODIES_TO_SEND);
		let mut added = 0usize;
		let mut data = Bytes::new();
		for i in 0..count {
			if let Some(mut hdr) = io.chain().block_body(BlockId::Hash(try!(r.val_at::<H256>(i)))) {
				data.append(&mut hdr);
				added += 1;
			}
		}
		let mut rlp = RlpStream::new_list(added);
		rlp.append_raw(&data, added);
		trace!(target: "sync", "-> GetBlockBodies: returned {} entries", added);
		Ok(Some((BLOCK_BODIES_PACKET, rlp)))
	}

	/// Respond to GetNodeData request
	fn return_node_data(io: &SyncIo, r: &UntrustedRlp) -> RlpResponseResult {
		let mut count = r.item_count();
		if count == 0 {
			debug!(target: "sync", "Empty GetNodeData request, ignoring.");
			return Ok(None);
		}
		count = min(count, MAX_NODE_DATA_TO_SEND);
		let mut added = 0usize;
		let mut data = Bytes::new();
		for i in 0..count {
			if let Some(mut hdr) = io.chain().state_data(&try!(r.val_at::<H256>(i))) {
				data.append(&mut hdr);
				added += 1;
			}
		}
		let mut rlp = RlpStream::new_list(added);
		rlp.append_raw(&data, added);
		Ok(Some((NODE_DATA_PACKET, rlp)))
	}

	fn return_receipts(io: &SyncIo, rlp: &UntrustedRlp) -> RlpResponseResult {
		let mut count = rlp.item_count();
		if count == 0 {
			debug!(target: "sync", "Empty GetReceipts request, ignoring.");
			return Ok(None);
		}
		count = min(count, MAX_RECEIPTS_HEADERS_TO_SEND);
		let mut added_headers = 0usize;
		let mut added_receipts = 0usize;
		let mut data = Bytes::new();
		for i in 0..count {
			if let Some(mut receipts_bytes) = io.chain().block_receipts(&try!(rlp.val_at::<H256>(i))) {
				data.append(&mut receipts_bytes);
				added_receipts += receipts_bytes.len();
				added_headers += 1;
				if added_receipts > MAX_RECEIPTS_TO_SEND { break; }
			}
		}
		let mut rlp_result = RlpStream::new_list(added_headers);
		rlp_result.append_raw(&data, added_headers);
		Ok(Some((RECEIPTS_PACKET, rlp_result)))
	}

	fn return_rlp<FRlp, FError>(&self, io: &mut SyncIo, rlp: &UntrustedRlp, rlp_func: FRlp, error_func: FError) -> Result<(), PacketDecodeError>
		where FRlp : Fn(&SyncIo, &UntrustedRlp) -> RlpResponseResult,
			FError : FnOnce(UtilError) -> String
	{
		let response = rlp_func(io, rlp);
		match response {
			Err(e) => Err(e),
			Ok(Some((packet_id, rlp_stream))) => {
				io.respond(packet_id, rlp_stream.out()).unwrap_or_else(
					|e| debug!(target: "sync", "{:?}", error_func(e)));
				Ok(())
			}
			_ => Ok(())
		}
	}

	/// Dispatch incoming requests and responses
	pub fn on_packet(&mut self, io: &mut SyncIo, peer: PeerId, packet_id: u8, data: &[u8]) {
		let rlp = UntrustedRlp::new(data);

		if packet_id != STATUS_PACKET && !self.peers.contains_key(&peer) {
			debug!(target:"sync", "Unexpected packet from unregistered peer: {}:{}", peer, io.peer_info(peer));
			return;
		}
		let result = match packet_id {
			STATUS_PACKET => self.on_peer_status(io, peer, &rlp),
			TRANSACTIONS_PACKET => self.on_peer_transactions(io, peer, &rlp),
			BLOCK_HEADERS_PACKET => self.on_peer_block_headers(io, peer, &rlp),
			BLOCK_BODIES_PACKET => self.on_peer_block_bodies(io, peer, &rlp),
			NEW_BLOCK_PACKET => self.on_peer_new_block(io, peer, &rlp),
			NEW_BLOCK_HASHES_PACKET => self.on_peer_new_hashes(io, peer, &rlp),

			GET_BLOCK_BODIES_PACKET => self.return_rlp(io, &rlp,
				ChainSync::return_block_bodies,
				|e| format!("Error sending block bodies: {:?}", e)),

			GET_BLOCK_HEADERS_PACKET => self.return_rlp(io, &rlp,
				ChainSync::return_block_headers,
				|e| format!("Error sending block headers: {:?}", e)),

			GET_RECEIPTS_PACKET => self.return_rlp(io, &rlp,
				ChainSync::return_receipts,
				|e| format!("Error sending receipts: {:?}", e)),

			GET_NODE_DATA_PACKET => self.return_rlp(io, &rlp,
				ChainSync::return_node_data,
				|e| format!("Error sending nodes: {:?}", e)),

			_ => {
				debug!(target: "sync", "Unknown packet {}", packet_id);
				Ok(())
			}
		};
		result.unwrap_or_else(|e| {
			debug!(target:"sync", "{} -> Malformed packet {} : {}", peer, packet_id, e);
		})
	}

	pub fn maintain_peers(&self, io: &mut SyncIo) {
		let tick = time::precise_time_s();
		for (peer_id, peer) in &self.peers {
			if peer.asking != PeerAsking::Nothing && (tick - peer.ask_time) > CONNECTION_TIMEOUT_SEC {
				io.disconnect_peer(*peer_id);
			}
		}
	}

	fn check_resume(&mut self, io: &mut SyncIo) {
		if !io.chain().queue_info().is_full() && self.state == SyncState::Waiting {
			self.state = SyncState::Blocks;
			self.continue_sync(io);
		}
	}

	/// creates rlp to send for the tree defined by 'from' and 'to' hashes
	fn create_new_hashes_rlp(chain: &BlockChainClient, from: &H256, to: &H256) -> Option<Bytes> {
		match chain.tree_route(from, to) {
			Some(route) => {
				match route.blocks.len() {
					0 => None,
					_ => {
						let mut rlp_stream = RlpStream::new_list(route.blocks.len());
						for block_hash in route.blocks {
							let mut hash_rlp = RlpStream::new_list(2);
							let difficulty = chain.block_total_difficulty(BlockId::Hash(block_hash.clone())).expect("Mallformed block without a difficulty on the chain!");
							hash_rlp.append(&block_hash);
							hash_rlp.append(&difficulty);
							rlp_stream.append_raw(&hash_rlp.out(), 1);
						}
						Some(rlp_stream.out())
					}
				}
			},
			None => None
		}
	}

	/// creates latest block rlp for the given client
	fn create_latest_block_rlp(chain: &BlockChainClient) -> Bytes {
		let mut rlp_stream = RlpStream::new_list(2);
		rlp_stream.append_raw(&chain.block(BlockId::Hash(chain.chain_info().best_block_hash)).unwrap(), 1);
		rlp_stream.append(&chain.chain_info().total_difficulty);
		rlp_stream.out()
	}

	/// returns peer ids that have less blocks than our chain
	fn get_lagging_peers(&mut self, chain_info: &BlockChainInfo, io: &SyncIo) -> Vec<(PeerId, BlockNumber)> {
		let latest_hash = chain_info.best_block_hash;
		let latest_number = chain_info.best_block_number;
		self.peers.iter_mut().filter_map(|(&id, ref mut peer_info)|
			match io.chain().block_status(BlockId::Hash(peer_info.latest_hash.clone())) {
				BlockStatus::InChain => {
					if peer_info.latest_number.is_none() {
						peer_info.latest_number = Some(HeaderView::new(&io.chain().block_header(BlockId::Hash(peer_info.latest_hash.clone())).unwrap()).number());
					}
					if peer_info.latest_hash != latest_hash && latest_number > peer_info.latest_number.unwrap() {
						Some((id, peer_info.latest_number.unwrap()))
					} else { None }
				},
				_ => None
			})
			.collect::<Vec<_>>()
	}

	/// propagates latest block to lagging peers
	fn propagate_blocks(&mut self, chain_info: &BlockChainInfo, io: &mut SyncIo) -> usize {
		let updated_peers = {
			let lagging_peers = self.get_lagging_peers(chain_info, io);

			// sqrt(x)/x scaled to max u32
			let fraction = (self.peers.len() as f64).powf(-0.5).mul(u32::max_value() as f64).round() as u32;
			let lucky_peers = match lagging_peers.len() {
				0 ... MIN_PEERS_PROPAGATION => lagging_peers,
				_ => lagging_peers.into_iter().filter(|_| ::rand::random::<u32>() < fraction).collect::<Vec<_>>()
			};

			// taking at max of MAX_PEERS_PROPAGATION
			lucky_peers.iter().map(|&(id, _)| id.clone()).take(min(lucky_peers.len(), MAX_PEERS_PROPAGATION)).collect::<Vec<PeerId>>()
		};

		let mut sent = 0;
		for peer_id in updated_peers {
			let rlp = ChainSync::create_latest_block_rlp(io.chain());
			self.send_packet(io, peer_id, NEW_BLOCK_PACKET, rlp);
			self.peers.get_mut(&peer_id).unwrap().latest_hash = chain_info.best_block_hash.clone();
			self.peers.get_mut(&peer_id).unwrap().latest_number = Some(chain_info.best_block_number);
			sent = sent + 1;
		}
		sent
	}

	/// propagates new known hashes to all peers
	fn propagate_new_hashes(&mut self, chain_info: &BlockChainInfo, io: &mut SyncIo) -> usize {
		let updated_peers = self.get_lagging_peers(chain_info, io);
		let mut sent = 0;
		let last_parent = HeaderView::new(&io.chain().block_header(BlockId::Hash(chain_info.best_block_hash.clone())).unwrap()).parent_hash();
		for (peer_id, peer_number) in updated_peers {
			let mut peer_best = self.peers.get(&peer_id).unwrap().latest_hash.clone();
			if chain_info.best_block_number - peer_number > MAX_PEERS_PROPAGATION as BlockNumber {
				// If we think peer is too far behind just send one latest hash
				peer_best = last_parent.clone();
			}
			sent = sent + match ChainSync::create_new_hashes_rlp(io.chain(), &peer_best, &chain_info.best_block_hash) {
				Some(rlp) => {
					{
						let peer = self.peers.get_mut(&peer_id).unwrap();
						peer.latest_hash = chain_info.best_block_hash.clone();
						peer.latest_number = Some(chain_info.best_block_number);
					}
					self.send_packet(io, peer_id, NEW_BLOCK_HASHES_PACKET, rlp);
					1
				},
				None => 0
			}
		}
		sent
	}

	/// propagates new transactions to all peers
	fn propagate_new_transactions(&mut self, io: &mut SyncIo) -> usize {

		// Early out of nobody to send to.
		if self.peers.is_empty() {
			return 0;
		}

		let mut transactions = self.miner.pending_transactions();
		if transactions.is_empty() {
			return 0;
		}

		let mut packet = RlpStream::new_list(transactions.len());
		let tx_count = transactions.len();
		for tx in transactions.drain(..) {
			packet.append(&tx);
		}
		let rlp = packet.out();

		let lucky_peers = {
			// sqrt(x)/x scaled to max u32
			let fraction = (self.peers.len() as f64).powf(-0.5).mul(u32::max_value() as f64).round() as u32;
			let small = self.peers.len() < MIN_PEERS_PROPAGATION;
			let lucky_peers = self.peers.iter()
				.filter_map(|(&p, _)| if small || ::rand::random::<u32>() < fraction { Some(p.clone()) } else { None })
				.collect::<Vec<_>>();

			// taking at max of MAX_PEERS_PROPAGATION
			lucky_peers.iter().cloned().take(min(lucky_peers.len(), MAX_PEERS_PROPAGATION)).collect::<Vec<PeerId>>()
		};

		let sent = lucky_peers.len();
		for peer_id in lucky_peers {
			self.send_packet(io, peer_id, TRANSACTIONS_PACKET, rlp.clone());
		}
		trace!(target: "sync", "Sent {} transactions to {} peers.", tx_count, sent);
		sent
	}

	fn propagate_latest_blocks(&mut self, io: &mut SyncIo) {
		self.propagate_new_transactions(io);
		let chain_info = io.chain().chain_info();
		if (((chain_info.best_block_number as i64) - (self.last_sent_block_number as i64)).abs() as BlockNumber) < MAX_PEER_LAG_PROPAGATION {
			let blocks = self.propagate_blocks(&chain_info, io);
			let hashes = self.propagate_new_hashes(&chain_info, io);
			if blocks != 0 || hashes != 0 {
				trace!(target: "sync", "Sent latest {} blocks and {} hashes to peers.", blocks, hashes);
			}
		}
		self.last_sent_block_number = chain_info.best_block_number;
	}

	/// Maintain other peers. Send out any new blocks and transactions
	pub fn maintain_sync(&mut self, io: &mut SyncIo) {
		self.check_resume(io);
	}

	/// called when block is imported to chain, updates transactions queue and propagates the blocks
	pub fn chain_new_blocks(&mut self, io: &mut SyncIo, imported: &[H256], invalid: &[H256], enacted: &[H256], retracted: &[H256]) {
		if io.is_chain_queue_empty() {
			// Notify miner
			self.miner.chain_new_blocks(io.chain(), imported, invalid, enacted, retracted);
			// Propagate latests blocks
			self.propagate_latest_blocks(io);
		}
		if !invalid.is_empty() {
			trace!(target: "sync", "Bad blocks in the queue, restarting");
			self.restart_on_bad_block(io);
		}
		// TODO [todr] propagate transactions?
	}

	pub fn chain_new_head(&mut self, io: &mut SyncIo) {
		self.miner.update_sealing(io.chain());
	}
}

#[cfg(test)]
mod tests {
	use tests::helpers::*;
	use super::*;
	use ::SyncConfig;
	use util::*;
	use super::{PeerInfo, PeerAsking};
	use ethcore::views::BlockView;
	use ethcore::header::*;
	use ethcore::client::*;
	use ethminer::{Miner, MinerService};

	fn get_dummy_block(order: u32, parent_hash: H256) -> Bytes {
		let mut header = Header::new();
		header.gas_limit = x!(0);
		header.difficulty = x!(order * 100);
		header.timestamp = (order * 10) as u64;
		header.number = order as u64;
		header.parent_hash = parent_hash;
		header.state_root = H256::zero();

		let mut rlp = RlpStream::new_list(3);
		rlp.append(&header);
		rlp.append_raw(&rlp::EMPTY_LIST_RLP, 1);
		rlp.append_raw(&rlp::EMPTY_LIST_RLP, 1);
		rlp.out()
	}

	fn get_dummy_blocks(order: u32, parent_hash: H256) -> Bytes {
		let mut rlp = RlpStream::new_list(1);
		rlp.append_raw(&get_dummy_block(order, parent_hash), 1);
		let difficulty: U256 = x!(100 * order);
		rlp.append(&difficulty);
		rlp.out()
	}

	fn get_dummy_hashes() -> Bytes {
		let mut rlp = RlpStream::new_list(5);
		for _ in 0..5 {
			let mut hash_d_rlp = RlpStream::new_list(2);
			let hash: H256 = H256::from(0u64);
			let diff: U256 = U256::from(1u64);
			hash_d_rlp.append(&hash);
			hash_d_rlp.append(&diff);

			rlp.append_raw(&hash_d_rlp.out(), 1);
		}

		rlp.out()
	}

	#[test]
	fn return_receipts_empty() {
		let mut client = TestBlockChainClient::new();
		let mut queue = VecDeque::new();
		let io = TestIo::new(&mut client, &mut queue, None);

		let result = ChainSync::return_receipts(&io, &UntrustedRlp::new(&[0xc0]));

		assert!(result.is_ok());
	}

	#[test]
	fn return_receipts() {
		let mut client = TestBlockChainClient::new();
		let mut queue = VecDeque::new();
		let mut sync = dummy_sync_with_peer(H256::new(), &client);
		let mut io = TestIo::new(&mut client, &mut queue, None);

		let mut receipt_list = RlpStream::new_list(4);
		receipt_list.append(&H256::from("0000000000000000000000000000000000000000000000005555555555555555"));
		receipt_list.append(&H256::from("ff00000000000000000000000000000000000000000000000000000000000000"));
		receipt_list.append(&H256::from("fff0000000000000000000000000000000000000000000000000000000000000"));
		receipt_list.append(&H256::from("aff0000000000000000000000000000000000000000000000000000000000000"));

		let receipts_request = receipt_list.out();
		// it returns rlp ONLY for hashes started with "f"
		let result = ChainSync::return_receipts(&io, &UntrustedRlp::new(&receipts_request.clone()));

		assert!(result.is_ok());
		let rlp_result = result.unwrap();
		assert!(rlp_result.is_some());

		// the length of two rlp-encoded receipts
		assert_eq!(603, rlp_result.unwrap().1.out().len());

		io.sender = Some(2usize);
		sync.on_packet(&mut io, 0usize, super::GET_RECEIPTS_PACKET, &receipts_request);
		assert_eq!(1, io.queue.len());
	}

	#[test]
	fn return_block_headers() {
		use ethcore::views::HeaderView;
		fn make_hash_req(h: &H256, count: usize, skip: usize, reverse: bool) -> Bytes {
			let mut rlp = RlpStream::new_list(4);
			rlp.append(h);
			rlp.append(&count);
			rlp.append(&skip);
			rlp.append(&if reverse {1u32} else {0u32});
			rlp.out()
		}

		fn make_num_req(n: usize, count: usize, skip: usize, reverse: bool) -> Bytes {
			let mut rlp = RlpStream::new_list(4);
			rlp.append(&n);
			rlp.append(&count);
			rlp.append(&skip);
			rlp.append(&if reverse {1u32} else {0u32});
			rlp.out()
		}
		fn to_header_vec(rlp: ::chain::RlpResponseResult) -> Vec<Bytes> {
			Rlp::new(&rlp.unwrap().unwrap().1.out()).iter().map(|r| r.as_raw().to_vec()).collect()
		}

		let mut client = TestBlockChainClient::new();
		client.add_blocks(100, EachBlockWith::Nothing);
		let blocks: Vec<_> = (0 .. 100).map(|i| (&client as &BlockChainClient).block(BlockId::Number(i as BlockNumber)).unwrap()).collect();
		let headers: Vec<_> = blocks.iter().map(|b| Rlp::new(b).at(0).as_raw().to_vec()).collect();
		let hashes: Vec<_> = headers.iter().map(|h| HeaderView::new(h).sha3()).collect();

		let mut queue = VecDeque::new();
		let io = TestIo::new(&mut client, &mut queue, None);

		let unknown: H256 = H256::new();
		let result = ChainSync::return_block_headers(&io, &UntrustedRlp::new(&make_hash_req(&unknown, 1, 0, false)));
		assert!(to_header_vec(result).is_empty());
		let result = ChainSync::return_block_headers(&io, &UntrustedRlp::new(&make_hash_req(&unknown, 1, 0, true)));
		assert!(to_header_vec(result).is_empty());

		let result = ChainSync::return_block_headers(&io, &UntrustedRlp::new(&make_hash_req(&hashes[2], 1, 0, true)));
		assert_eq!(to_header_vec(result), vec![headers[2].clone()]);

		let result = ChainSync::return_block_headers(&io, &UntrustedRlp::new(&make_hash_req(&hashes[2], 1, 0, false)));
		assert_eq!(to_header_vec(result), vec![headers[2].clone()]);

		let result = ChainSync::return_block_headers(&io, &UntrustedRlp::new(&make_hash_req(&hashes[50], 3, 5, false)));
		assert_eq!(to_header_vec(result), vec![headers[50].clone(), headers[56].clone(), headers[62].clone()]);

		let result = ChainSync::return_block_headers(&io, &UntrustedRlp::new(&make_hash_req(&hashes[50], 3, 5, true)));
		assert_eq!(to_header_vec(result), vec![headers[50].clone(), headers[44].clone(), headers[38].clone()]);

		let result = ChainSync::return_block_headers(&io, &UntrustedRlp::new(&make_num_req(2, 1, 0, true)));
		assert_eq!(to_header_vec(result), vec![headers[2].clone()]);

		let result = ChainSync::return_block_headers(&io, &UntrustedRlp::new(&make_num_req(2, 1, 0, false)));
		assert_eq!(to_header_vec(result), vec![headers[2].clone()]);

		let result = ChainSync::return_block_headers(&io, &UntrustedRlp::new(&make_num_req(50, 3, 5, false)));
		assert_eq!(to_header_vec(result), vec![headers[50].clone(), headers[56].clone(), headers[62].clone()]);

		let result = ChainSync::return_block_headers(&io, &UntrustedRlp::new(&make_num_req(50, 3, 5, true)));
		assert_eq!(to_header_vec(result), vec![headers[50].clone(), headers[44].clone(), headers[38].clone()]);
	}

	#[test]
	fn return_nodes() {
		let mut client = TestBlockChainClient::new();
		let mut queue = VecDeque::new();
		let mut sync = dummy_sync_with_peer(H256::new(), &client);
		let mut io = TestIo::new(&mut client, &mut queue, None);

		let mut node_list = RlpStream::new_list(3);
		node_list.append(&H256::from("0000000000000000000000000000000000000000000000005555555555555555"));
		node_list.append(&H256::from("ffffffffffffffffffffffffffffffffffffffffffffaaaaaaaaaaaaaaaaaaaa"));
		node_list.append(&H256::from("aff0000000000000000000000000000000000000000000000000000000000000"));

		let node_request = node_list.out();
		// it returns rlp ONLY for hashes started with "f"
		let result = ChainSync::return_node_data(&io, &UntrustedRlp::new(&node_request.clone()));

		assert!(result.is_ok());
		let rlp_result = result.unwrap();
		assert!(rlp_result.is_some());

		// the length of one rlp-encoded hashe
		assert_eq!(34, rlp_result.unwrap().1.out().len());

		io.sender = Some(2usize);
		sync.on_packet(&mut io, 0usize, super::GET_NODE_DATA_PACKET, &node_request);
		assert_eq!(1, io.queue.len());
	}

	fn dummy_sync_with_peer(peer_latest_hash: H256, client: &BlockChainClient) -> ChainSync {
		let mut sync = ChainSync::new(SyncConfig::default(), Miner::new(false), client);
		sync.peers.insert(0,
			PeerInfo {
				protocol_version: 0,
				genesis: H256::zero(),
				network_id: U256::zero(),
				latest_hash: peer_latest_hash,
				latest_number: None,
				difficulty: None,
				asking: PeerAsking::Nothing,
				asking_blocks: Vec::new(),
				asking_hash: None,
				ask_time: 0f64,
			});
		sync
	}

	#[test]
	fn finds_lagging_peers() {
		let mut client = TestBlockChainClient::new();
		client.add_blocks(100, EachBlockWith::Uncle);
		let mut queue = VecDeque::new();
		let mut sync = dummy_sync_with_peer(client.block_hash_delta_minus(10), &client);
		let chain_info = client.chain_info();
		let io = TestIo::new(&mut client, &mut queue, None);

		let lagging_peers = sync.get_lagging_peers(&chain_info, &io);

		assert_eq!(1, lagging_peers.len())
	}

	#[test]
	fn calculates_tree_for_lagging_peer() {
		let mut client = TestBlockChainClient::new();
		client.add_blocks(15, EachBlockWith::Uncle);

		let start = client.block_hash_delta_minus(4);
		let end = client.block_hash_delta_minus(2);

		// wrong way end -> start, should be None
		let rlp = ChainSync::create_new_hashes_rlp(&client, &end, &start);
		assert!(rlp.is_none());

		let rlp = ChainSync::create_new_hashes_rlp(&client, &start, &end).unwrap();
		// size of three rlp encoded hash-difficulty
		assert_eq!(107, rlp.len());
	}

	#[test]
	fn sends_new_hashes_to_lagging_peer() {
		let mut client = TestBlockChainClient::new();
		client.add_blocks(100, EachBlockWith::Uncle);
		let mut queue = VecDeque::new();
		let mut sync = dummy_sync_with_peer(client.block_hash_delta_minus(5), &client);
		let chain_info = client.chain_info();
		let mut io = TestIo::new(&mut client, &mut queue, None);

		let peer_count = sync.propagate_new_hashes(&chain_info, &mut io);

		// 1 message should be send
		assert_eq!(1, io.queue.len());
		// 1 peer should be updated
		assert_eq!(1, peer_count);
		// NEW_BLOCK_HASHES_PACKET
		assert_eq!(0x01, io.queue[0].packet_id);
	}

	#[test]
	fn sends_latest_block_to_lagging_peer() {
		let mut client = TestBlockChainClient::new();
		client.add_blocks(100, EachBlockWith::Uncle);
		let mut queue = VecDeque::new();
		let mut sync = dummy_sync_with_peer(client.block_hash_delta_minus(5), &client);
		let chain_info = client.chain_info();
		let mut io = TestIo::new(&mut client, &mut queue, None);
		let peer_count = sync.propagate_blocks(&chain_info, &mut io);

		// 1 message should be send
		assert_eq!(1, io.queue.len());
		// 1 peer should be updated
		assert_eq!(1, peer_count);
		// NEW_BLOCK_PACKET
		assert_eq!(0x07, io.queue[0].packet_id);
	}

	#[test]
	fn handles_peer_new_block_mallformed() {
		let mut client = TestBlockChainClient::new();
		client.add_blocks(10, EachBlockWith::Uncle);

		let block_data = get_dummy_block(11, client.chain_info().best_block_hash);

		let mut queue = VecDeque::new();
		let mut sync = dummy_sync_with_peer(client.block_hash_delta_minus(5), &client);
		//sync.have_common_block = true;
		let mut io = TestIo::new(&mut client, &mut queue, None);

		let block = UntrustedRlp::new(&block_data);

		let result = sync.on_peer_new_block(&mut io, 0, &block);

		assert!(result.is_err());
	}

	#[test]
	fn handles_peer_new_block() {
		let mut client = TestBlockChainClient::new();
		client.add_blocks(10, EachBlockWith::Uncle);

		let block_data = get_dummy_blocks(11, client.chain_info().best_block_hash);

		let mut queue = VecDeque::new();
		let mut sync = dummy_sync_with_peer(client.block_hash_delta_minus(5), &client);
		let mut io = TestIo::new(&mut client, &mut queue, None);

		let block = UntrustedRlp::new(&block_data);

		let result = sync.on_peer_new_block(&mut io, 0, &block);

		assert!(result.is_ok());
	}

	#[test]
	fn handles_peer_new_block_empty() {
		let mut client = TestBlockChainClient::new();
		client.add_blocks(10, EachBlockWith::Uncle);
		let mut queue = VecDeque::new();
		let mut sync = dummy_sync_with_peer(client.block_hash_delta_minus(5), &client);
		let mut io = TestIo::new(&mut client, &mut queue, None);

		let empty_data = vec![];
		let block = UntrustedRlp::new(&empty_data);

		let result = sync.on_peer_new_block(&mut io, 0, &block);

		assert!(result.is_err());
	}

	#[test]
	fn handles_peer_new_hashes() {
		let mut client = TestBlockChainClient::new();
		client.add_blocks(10, EachBlockWith::Uncle);
		let mut queue = VecDeque::new();
		let mut sync = dummy_sync_with_peer(client.block_hash_delta_minus(5), &client);
		let mut io = TestIo::new(&mut client, &mut queue, None);

		let hashes_data = get_dummy_hashes();
		let hashes_rlp = UntrustedRlp::new(&hashes_data);

		let result = sync.on_peer_new_hashes(&mut io, 0, &hashes_rlp);

		assert!(result.is_ok());
	}

	#[test]
	fn handles_peer_new_hashes_empty() {
		let mut client = TestBlockChainClient::new();
		client.add_blocks(10, EachBlockWith::Uncle);
		let mut queue = VecDeque::new();
		let mut sync = dummy_sync_with_peer(client.block_hash_delta_minus(5), &client);
		let mut io = TestIo::new(&mut client, &mut queue, None);

		let empty_hashes_data = vec![];
		let hashes_rlp = UntrustedRlp::new(&empty_hashes_data);

		let result = sync.on_peer_new_hashes(&mut io, 0, &hashes_rlp);

		assert!(result.is_ok());
	}

	// idea is that what we produce when propagading latest hashes should be accepted in
	// on_peer_new_hashes in our code as well
	#[test]
	fn hashes_rlp_mutually_acceptable() {
		let mut client = TestBlockChainClient::new();
		client.add_blocks(100, EachBlockWith::Uncle);
		let mut queue = VecDeque::new();
		let mut sync = dummy_sync_with_peer(client.block_hash_delta_minus(5), &client);
		let chain_info = client.chain_info();
		let mut io = TestIo::new(&mut client, &mut queue, None);

		sync.propagate_new_hashes(&chain_info, &mut io);

		let data = &io.queue[0].data.clone();
		let result = sync.on_peer_new_hashes(&mut io, 0, &UntrustedRlp::new(&data));
		assert!(result.is_ok());
	}

	// idea is that what we produce when propagading latest block should be accepted in
	// on_peer_new_block  in our code as well
	#[test]
	fn block_rlp_mutually_acceptable() {
		let mut client = TestBlockChainClient::new();
		client.add_blocks(100, EachBlockWith::Uncle);
		let mut queue = VecDeque::new();
		let mut sync = dummy_sync_with_peer(client.block_hash_delta_minus(5), &client);
		let chain_info = client.chain_info();
		let mut io = TestIo::new(&mut client, &mut queue, None);

		sync.propagate_blocks(&chain_info, &mut io);

		let data = &io.queue[0].data.clone();
		let result = sync.on_peer_new_block(&mut io, 0, &UntrustedRlp::new(&data));
		assert!(result.is_ok());
	}

	#[test]
	fn should_add_transactions_to_queue() {
		// given
		let mut client = TestBlockChainClient::new();
		client.add_blocks(98, EachBlockWith::Uncle);
		client.add_blocks(1, EachBlockWith::UncleAndTransaction);
		client.add_blocks(1, EachBlockWith::Transaction);
		let mut sync = dummy_sync_with_peer(client.block_hash_delta_minus(5), &client);

		let good_blocks = vec![client.block_hash_delta_minus(2)];
		let retracted_blocks = vec![client.block_hash_delta_minus(1)];

		// Add some balance to clients and reset nonces
		for h in &[good_blocks[0], retracted_blocks[0]] {
			let block = client.block(BlockId::Hash(*h)).unwrap();
			let view = BlockView::new(&block);
			client.set_balance(view.transactions()[0].sender().unwrap(), U256::from(1_000_000_000));
			client.set_nonce(view.transactions()[0].sender().unwrap(), U256::from(0));
		}


		// when
		{
			let mut queue = VecDeque::new();
			let mut io = TestIo::new(&mut client, &mut queue, None);
			sync.chain_new_blocks(&mut io, &[], &[], &[], &good_blocks);
			assert_eq!(sync.miner.status().transactions_in_future_queue, 0);
			assert_eq!(sync.miner.status().transactions_in_pending_queue, 1);
		}
		// We need to update nonce status (because we say that the block has been imported)
		for h in &[good_blocks[0]] {
			let block = client.block(BlockId::Hash(*h)).unwrap();
			let view = BlockView::new(&block);
			client.set_nonce(view.transactions()[0].sender().unwrap(), U256::from(1));
		}
		{
			let mut queue = VecDeque::new();
			let mut io = TestIo::new(&mut client, &mut queue, None);
			sync.chain_new_blocks(&mut io, &[], &[], &good_blocks, &retracted_blocks);
		}

		// then
		let status = sync.miner.status();
		assert_eq!(status.transactions_in_pending_queue, 1);
		assert_eq!(status.transactions_in_future_queue, 0);
	}

	#[test]
	fn should_not_add_transactions_to_queue_if_not_synced() {
		// given
		let mut client = TestBlockChainClient::new();
		client.add_blocks(98, EachBlockWith::Uncle);
		client.add_blocks(1, EachBlockWith::UncleAndTransaction);
		client.add_blocks(1, EachBlockWith::Transaction);
		let mut sync = dummy_sync_with_peer(client.block_hash_delta_minus(5), &client);

		let good_blocks = vec![client.block_hash_delta_minus(2)];
		let retracted_blocks = vec![client.block_hash_delta_minus(1)];

		let mut queue = VecDeque::new();
		let mut io = TestIo::new(&mut client, &mut queue, None);

		// when
		sync.chain_new_blocks(&mut io, &[], &[], &[], &good_blocks);
		assert_eq!(sync.miner.status().transactions_in_future_queue, 0);
		assert_eq!(sync.miner.status().transactions_in_pending_queue, 0);
		sync.chain_new_blocks(&mut io, &[], &[], &good_blocks, &retracted_blocks);

		// then
		let status = sync.miner.status();
		assert_eq!(status.transactions_in_pending_queue, 0);
		assert_eq!(status.transactions_in_future_queue, 0);
	}
}<|MERGE_RESOLUTION|>--- conflicted
+++ resolved
@@ -128,13 +128,8 @@
 const MAX_NODE_DATA_TO_SEND: usize = 1024;
 const MAX_RECEIPTS_TO_SEND: usize = 1024;
 const MAX_RECEIPTS_HEADERS_TO_SEND: usize = 256;
-<<<<<<< HEAD
 const MAX_HEADERS_TO_REQUEST: usize = 256;
-const MAX_BODIES_TO_REQUEST: usize = 256;
-=======
-const MAX_HEADERS_TO_REQUEST: usize = 512;
 const MAX_BODIES_TO_REQUEST: usize = 64;
->>>>>>> b16fa5cc
 const MIN_PEERS_PROPAGATION: usize = 4;
 const MAX_PEERS_PROPAGATION: usize = 128;
 const MAX_PEER_LAG_PROPAGATION: BlockNumber = 20;
@@ -154,25 +149,6 @@
 const RECEIPTS_PACKET: u8 = 0x10;
 
 const CONNECTION_TIMEOUT_SEC: f64 = 10f64;
-<<<<<<< HEAD
-=======
-
-struct Header {
-	/// Header data
-	data: Bytes,
-	/// Block hash
-	hash: H256,
-	/// Parent hash
-	parent: H256,
-}
-
-/// Used to identify header by transactions and uncles hashes
-#[derive(Eq, PartialEq, Hash)]
-struct HeaderId {
-	transactions_root: H256,
-	uncles: H256
-}
->>>>>>> b16fa5cc
 
 #[derive(Copy, Clone, Eq, PartialEq, Debug)]
 /// Sync state
@@ -451,24 +427,9 @@
 			let hash = info.hash();
 			match io.chain().block_status(BlockId::Hash(hash.clone())) {
 				BlockStatus::InChain | BlockStatus::Queued => {
-<<<<<<< HEAD
 					match self.state {
 						SyncState::Blocks | SyncState::NewBlocks => warn!(target: "sync", "Header already in chain {} ({})", number, hash),
 						_ => warn!(target: "sync", "Unexpected header already in chain {} ({}), state = {:?}", number, hash, self.state),
-=======
-					if !self.have_common_block || self.current_base_block() < number {
-						self.last_imported_block = Some(number);
-						self.last_imported_hash = Some(hash.clone());
-					}
-					if !self.have_common_block {
-						self.have_common_block = true;
-						trace!(target: "sync", "Found common header {} ({})", number, hash);
-					} else {
-						trace!(target: "sync", "Header already in chain {} ({}), restarting", number, hash);
-						self.restart(io);
-						self.continue_sync(io);
-						return Ok(());
->>>>>>> b16fa5cc
 					}
 					headers.push(try!(r.at(i)).as_raw().to_vec());
 					hashes.push(hash);
@@ -536,38 +497,11 @@
 		else if self.state == SyncState::Waiting {
 			trace!(target: "sync", "Ignored block bodies while waiting");
 		}
-<<<<<<< HEAD
 		else
 		{
 			let mut bodies = Vec::with_capacity(item_count);
 			for i in 0..item_count {
 				bodies.push(try!(r.at(i)).as_raw().to_vec());
-=======
-		if item_count == 0 {
-			trace!(target: "sync", "No bodies returned, restarting");
-			self.restart(io);
-			self.continue_sync(io);
-			return Ok(());
-		}
-		for i in 0..item_count {
-			let body = try!(r.at(i));
-			let tx = try!(body.at(0));
-			let tx_root = ordered_trie_root(tx.iter().map(|r| r.as_raw().to_vec()).collect()); //TODO: get rid of vectors here
-			let uncles = try!(body.at(1)).as_raw().sha3();
-			let header_id = HeaderId {
-				transactions_root: tx_root,
-				uncles: uncles
-			};
-			match self.header_ids.get(&header_id).cloned() {
-				Some(n) => {
-					self.header_ids.remove(&header_id);
-					self.bodies.insert_item(n, body.as_raw().to_vec());
-					trace!(target: "sync", "Got body {}", n);
-				}
-				None =>  {
-					trace!(target: "sync", "Ignored unknown/stale block body");
-				}
->>>>>>> b16fa5cc
 			}
 			self.blocks.insert_bodies(bodies);
 			self.collect_blocks(io);
