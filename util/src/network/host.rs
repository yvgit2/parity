// Copyright 2015, 2016 Ethcore (UK) Ltd.
// This file is part of Parity.

// Parity is free software: you can redistribute it and/or modify
// it under the terms of the GNU General Public License as published by
// the Free Software Foundation, either version 3 of the License, or
// (at your option) any later version.

// Parity is distributed in the hope that it will be useful,
// but WITHOUT ANY WARRANTY; without even the implied warranty of
// MERCHANTABILITY or FITNESS FOR A PARTICULAR PURPOSE.  See the
// GNU General Public License for more details.

// You should have received a copy of the GNU General Public License
// along with Parity.  If not, see <http://www.gnu.org/licenses/>.

use std::net::{SocketAddr};
use std::collections::{HashMap};
use std::hash::{Hasher};
use std::str::{FromStr};
use std::sync::*;
use std::ops::*;
use std::cmp::min;
use std::path::{Path, PathBuf};
use std::io::{Read, Write};
use std::default::Default;
use std::fs;
use mio::*;
use mio::tcp::*;
use hash::*;
use misc::version;
use crypto::*;
use sha3::Hashable;
use rlp::*;
use network::handshake::Handshake;
use network::session::{Session, SessionData};
use error::*;
use io::*;
use network::{NetworkProtocolHandler, PROTOCOL_VERSION};
use network::node_table::*;
use network::stats::NetworkStats;
use network::error::{NetworkError, DisconnectReason};
use network::discovery::{Discovery, TableUpdates, NodeEntry};
use network::ip_utils::{map_external_address, select_public_address};

type Slab<T> = ::slab::Slab<T, usize>;

const _DEFAULT_PORT: u16 = 30304;
const MAX_SESSIONS: usize = 1024;
const MAX_HANDSHAKES: usize = 80;
const MAX_HANDSHAKES_PER_ROUND: usize = 32;
const MAINTENANCE_TIMEOUT: u64 = 1000;

#[derive(Debug)]
/// Network service configuration
pub struct NetworkConfiguration {
	/// Directory path to store network configuration. None means nothing will be saved
	pub config_path: Option<String>,
	/// IP address to listen for incoming connections. Listen to all connections by default
	pub listen_address: Option<SocketAddr>,
	/// IP address to advertise. Detected automatically if none.
	pub public_address: Option<SocketAddr>,
	/// Port for UDP connections, same as TCP by default
	pub udp_port: Option<u16>,
	/// Enable NAT configuration
	pub nat_enabled: bool,
	/// Enable discovery
	pub discovery_enabled: bool,
	/// Pin to boot nodes only
	pub pin: bool,
	/// List of initial node addresses
	pub boot_nodes: Vec<String>,
	/// Use provided node key instead of default
	pub use_secret: Option<Secret>,
	/// Number of connected peers to maintain
	pub ideal_peers: u32,
}

impl Default for NetworkConfiguration {
	fn default() -> Self {
		NetworkConfiguration::new()
	}
}

impl NetworkConfiguration {
	/// Create a new instance of default settings.
	pub fn new() -> Self {
		NetworkConfiguration {
			config_path: None,
			listen_address: None,
			public_address: None,
			udp_port: None,
			nat_enabled: true,
			discovery_enabled: true,
			pin: false,
			boot_nodes: Vec::new(),
			use_secret: None,
			ideal_peers: 25,
		}
	}

	/// Create new default configuration with sepcified listen port.
	pub fn new_with_port(port: u16) -> NetworkConfiguration {
		let mut config = NetworkConfiguration::new();
		config.listen_address = Some(SocketAddr::from_str(&format!("0.0.0.0:{}", port)).unwrap());
		config
	}

	/// Create new default configuration for localhost-only connection with random port (usefull for testing)
	pub fn new_local() -> NetworkConfiguration {
		let mut config = NetworkConfiguration::new();
		config.listen_address = Some(SocketAddr::from_str("127.0.0.1:0").unwrap());
		config.nat_enabled = false;
		config
	}
}

// Tokens
const TCP_ACCEPT: usize = LAST_HANDSHAKE + 1;
const IDLE: usize = LAST_HANDSHAKE + 2;
const DISCOVERY: usize = LAST_HANDSHAKE + 3;
const DISCOVERY_REFRESH: usize = LAST_HANDSHAKE + 4;
const DISCOVERY_ROUND: usize = LAST_HANDSHAKE + 5;
const INIT_PUBLIC: usize = LAST_HANDSHAKE + 6;
const NODE_TABLE: usize = LAST_HANDSHAKE + 7;
const FIRST_SESSION: usize = 0;
const LAST_SESSION: usize = FIRST_SESSION + MAX_SESSIONS - 1;
const FIRST_HANDSHAKE: usize = LAST_SESSION + 1;
const LAST_HANDSHAKE: usize = FIRST_HANDSHAKE + MAX_HANDSHAKES - 1;
const USER_TIMER: usize = LAST_HANDSHAKE + 256;

/// Protocol handler level packet id
pub type PacketId = u8;
/// Protocol / handler id
pub type ProtocolId = &'static str;

/// Messages used to communitate with the event loop from other threads.
#[derive(Clone)]
pub enum NetworkIoMessage<Message> where Message: Send + Sync + Clone {
	/// Register a new protocol handler.
	AddHandler {
		/// Handler shared instance.
		handler: Arc<NetworkProtocolHandler<Message> + Sync>,
		/// Protocol Id.
		protocol: ProtocolId,
		/// Supported protocol versions.
		versions: Vec<u8>,
	},
	/// Register a new protocol timer
	AddTimer {
		/// Protocol Id.
		protocol: ProtocolId,
		/// Timer token.
		token: TimerToken,
		/// Timer delay in milliseconds.
		delay: u64,
	},
	/// Disconnect a peer.
	Disconnect(PeerId),
	/// Disconnect and temporary disable peer.
	DisablePeer(PeerId),
	/// User message
	User(Message),
}

/// Local (temporary) peer session ID.
pub type PeerId = usize;

#[derive(Debug, PartialEq, Eq)]
/// Protocol info
pub struct CapabilityInfo {
	pub protocol: ProtocolId,
	pub version: u8,
	/// Total number of packet IDs this protocol support.
	pub packet_count: u8,
}

impl Encodable for CapabilityInfo {
	fn rlp_append(&self, s: &mut RlpStream) {
		s.begin_list(2);
		s.append(&self.protocol);
		s.append(&self.version);
	}
}

/// IO access point. This is passed to all IO handlers and provides an interface to the IO subsystem.
pub struct NetworkContext<'s, Message> where Message: Send + Sync + Clone + 'static, 's {
	io: &'s IoContext<NetworkIoMessage<Message>>,
	protocol: ProtocolId,
	sessions: Arc<RwLock<Slab<SharedSession>>>,
	session: Option<SharedSession>,
	session_id: Option<StreamToken>,
}

impl<'s, Message> NetworkContext<'s, Message> where Message: Send + Sync + Clone + 'static, {
	/// Create a new network IO access point. Takes references to all the data that can be updated within the IO handler.
	fn new(io: &'s IoContext<NetworkIoMessage<Message>>,
		protocol: ProtocolId,
		session: Option<SharedSession>, sessions: Arc<RwLock<Slab<SharedSession>>>) -> NetworkContext<'s, Message> {
		let id = session.as_ref().map(|s| s.lock().unwrap().token());
		NetworkContext {
			io: io,
			protocol: protocol,
			session_id: id,
			session: session,
			sessions: sessions,
		}
	}

	fn resolve_session(&self, peer: PeerId) -> Option<SharedSession> {
		match self.session_id {
			Some(id) if id == peer => self.session.clone(),
			_ => self.sessions.read().unwrap().get(peer).cloned(),
		}
	}

	/// Send a packet over the network to another peer.
	pub fn send(&self, peer: PeerId, packet_id: PacketId, data: Vec<u8>) -> Result<(), UtilError> {
		let session = self.resolve_session(peer);
		if let Some(session) = session {
			try!(session.lock().unwrap().deref_mut().send_packet(self.protocol, packet_id as u8, &data));
			try!(self.io.update_registration(peer));
		} else  {
			trace!(target: "network", "Send: Peer no longer exist")
		}
		Ok(())
	}

	/// Respond to a current network message. Panics if no there is no packet in the context. If the session is expired returns nothing.
	pub fn respond(&self, packet_id: PacketId, data: Vec<u8>) -> Result<(), UtilError> {
		assert!(self.session.is_some(), "Respond called without network context");
		self.send(self.session_id.unwrap(), packet_id, data)
	}

	/// Send an IO message
	pub fn message(&self, msg: Message) {
		self.io.message(NetworkIoMessage::User(msg));
	}

	/// Disable current protocol capability for given peer. If no capabilities left peer gets disconnected.
	pub fn disable_peer(&self, peer: PeerId) {
		//TODO: remove capability, disconnect if no capabilities left
		self.io.message(NetworkIoMessage::DisablePeer(peer));
	}

	/// Disconnect peer. Reconnect can be attempted later.
	pub fn disconnect_peer(&self, peer: PeerId) {
		self.io.message(NetworkIoMessage::Disconnect(peer));
	}

	/// Register a new IO timer. 'IoHandler::timeout' will be called with the token.
	pub fn register_timer(&self, token: TimerToken, ms: u64) -> Result<(), UtilError> {
		self.io.message(NetworkIoMessage::AddTimer {
			token: token,
			delay: ms,
			protocol: self.protocol,
		});
		Ok(())
	}

	/// Returns peer identification string
	pub fn peer_info(&self, peer: PeerId) -> String {
		let session = self.resolve_session(peer);
		if let Some(session) = session {
			return session.lock().unwrap().info.client_version.clone()
		}
		"unknown".to_owned()
	}
}

/// Shared host information
pub struct HostInfo {
	/// Our private and public keys.
	keys: KeyPair,
	/// Current network configuration
	config: NetworkConfiguration,
	/// Connection nonce.
	nonce: H256,
	/// RLPx protocol version
	pub protocol_version: u32,
	/// Client identifier
	pub client_version: String,
	/// Registered capabilities (handlers)
	pub capabilities: Vec<CapabilityInfo>,
	/// Local address + discovery port
	pub local_endpoint: NodeEndpoint,
	/// Public address + discovery port
	pub public_endpoint: Option<NodeEndpoint>,
}

impl HostInfo {
	/// Returns public key
	pub fn id(&self) -> &NodeId {
		self.keys.public()
	}

	/// Returns secret key
	pub fn secret(&self) -> &Secret {
		self.keys.secret()
	}

	/// Increments and returns connection nonce.
	pub fn next_nonce(&mut self) -> H256 {
		self.nonce = self.nonce.sha3();
		self.nonce.clone()
	}
}

type SharedSession = Arc<Mutex<Session>>;
type SharedHandshake = Arc<Mutex<Handshake>>;

#[derive(Copy, Clone)]
struct ProtocolTimer {
	pub protocol: ProtocolId,
	pub token: TimerToken, // Handler level token
}

/// Root IO handler. Manages protocol handlers, IO timers and network connections.
pub struct Host<Message> where Message: Send + Sync + Clone {
	pub info: RwLock<HostInfo>,
	tcp_listener: Mutex<TcpListener>,
	handshakes: Arc<RwLock<Slab<SharedHandshake>>>,
	sessions: Arc<RwLock<Slab<SharedSession>>>,
	discovery: Mutex<Option<Discovery>>,
	nodes: RwLock<NodeTable>,
	handlers: RwLock<HashMap<ProtocolId, Arc<NetworkProtocolHandler<Message>>>>,
	timers: RwLock<HashMap<TimerToken, ProtocolTimer>>,
	timer_counter: RwLock<usize>,
	stats: Arc<NetworkStats>,
	pinned_nodes: Vec<NodeId>,
}

impl<Message> Host<Message> where Message: Send + Sync + Clone {
	/// Create a new instance
	pub fn new(config: NetworkConfiguration) -> Result<Host<Message>, UtilError> {
		let mut listen_address = match config.listen_address {
			None => SocketAddr::from_str("0.0.0.0:30304").unwrap(),
			Some(addr) => addr,
		};

		let keys = if let Some(ref secret) = config.use_secret {
			KeyPair::from_secret(secret.clone()).unwrap()
		} else {
			config.config_path.clone().and_then(|ref p| load_key(&Path::new(&p)))
				.map_or_else(|| {
				let key = KeyPair::create().unwrap();
				if let Some(path) = config.config_path.clone() {
					save_key(&Path::new(&path), &key.secret());
				}
				key
			},
			|s| KeyPair::from_secret(s).expect("Error creating node secret key"))
		};
		let path = config.config_path.clone();
		// Setup the server socket
		let tcp_listener = try!(TcpListener::bind(&listen_address));
		listen_address = SocketAddr::new(listen_address.ip(), try!(tcp_listener.local_addr()).port());
		let udp_port = config.udp_port.unwrap_or(listen_address.port());
		let local_endpoint = NodeEndpoint { address: listen_address, udp_port: udp_port };

		let mut host = Host::<Message> {
			info: RwLock::new(HostInfo {
				keys: keys,
				config: config,
				nonce: H256::random(),
				protocol_version: PROTOCOL_VERSION,
				client_version: version(),
				capabilities: Vec::new(),
				public_endpoint: None,
				local_endpoint: local_endpoint,
			}),
			discovery: Mutex::new(None),
			tcp_listener: Mutex::new(tcp_listener),
			handshakes: Arc::new(RwLock::new(Slab::new_starting_at(FIRST_HANDSHAKE, MAX_HANDSHAKES))),
			sessions: Arc::new(RwLock::new(Slab::new_starting_at(FIRST_SESSION, MAX_SESSIONS))),
			nodes: RwLock::new(NodeTable::new(path)),
			handlers: RwLock::new(HashMap::new()),
			timers: RwLock::new(HashMap::new()),
			timer_counter: RwLock::new(USER_TIMER),
			stats: Arc::new(NetworkStats::default()),
			pinned_nodes: Vec::new(),
		};

		let boot_nodes = host.info.read().unwrap().config.boot_nodes.clone();
		for n in boot_nodes {
			host.add_node(&n);
		}
		Ok(host)
	}

	pub fn stats(&self) -> Arc<NetworkStats> {
		self.stats.clone()
	}

	pub fn add_node(&mut self, id: &str) {
		match Node::from_str(id) {
			Err(e) => { debug!(target: "network", "Could not add node {}: {:?}", id, e); },
			Ok(n) => {
				let entry = NodeEntry { endpoint: n.endpoint.clone(), id: n.id.clone() };
				self.pinned_nodes.push(n.id.clone());
				self.nodes.write().unwrap().add_node(n);
				if let Some(ref mut discovery) = *self.discovery.lock().unwrap().deref_mut() {
					discovery.add_node(entry);
				}
			}
		}
	}

	pub fn client_version(&self) -> String {
		self.info.read().unwrap().client_version.clone()
	}

	pub fn external_url(&self) -> Option<String> {
		self.info.read().unwrap().public_endpoint.as_ref().map(|e| format!("{}", Node::new(self.info.read().unwrap().id().clone(), e.clone())))
	}

	pub fn local_url(&self) -> String {
		let r = format!("{}", Node::new(self.info.read().unwrap().id().clone(), self.info.read().unwrap().local_endpoint.clone()));
		println!("{}", r);
		r
	}

	fn init_public_interface(&self, io: &IoContext<NetworkIoMessage<Message>>) -> Result<(), UtilError> {
		io.clear_timer(INIT_PUBLIC).unwrap();
		if self.info.read().unwrap().public_endpoint.is_some() {
			return Ok(());
		}
		let local_endpoint = self.info.read().unwrap().local_endpoint.clone();
		let public_address = self.info.read().unwrap().config.public_address.clone();
		let public_endpoint = match public_address {
			None => {
				let public_address = select_public_address(local_endpoint.address.port());
				let public_endpoint = NodeEndpoint { address: public_address, udp_port: local_endpoint.udp_port };
				if self.info.read().unwrap().config.nat_enabled {
					match map_external_address(&local_endpoint) {
						Some(endpoint) => {
							info!("NAT mapped to external address {}", endpoint.address);
							endpoint
						},
						None => public_endpoint
					}
				} else {
					public_endpoint
				}
			}
			Some(addr) => NodeEndpoint { address: addr, udp_port: local_endpoint.udp_port }
		};

		self.info.write().unwrap().public_endpoint = Some(public_endpoint.clone());
		info!("Public node URL: {}", self.external_url().unwrap());

		// Initialize discovery.
		let discovery = {
			let info = self.info.read().unwrap();
			if info.config.discovery_enabled && !info.config.pin {
				Some(Discovery::new(&info.keys, public_endpoint.address.clone(), public_endpoint, DISCOVERY))
			} else { None }
		};

		if let Some(mut discovery) = discovery {
			discovery.init_node_list(self.nodes.read().unwrap().unordered_entries());
			for n in self.nodes.read().unwrap().unordered_entries() {
				discovery.add_node(n.clone());
			}
			*self.discovery.lock().unwrap().deref_mut() = Some(discovery);
			io.register_stream(DISCOVERY).expect("Error registering UDP listener");
			io.register_timer(DISCOVERY_REFRESH, 7200).expect("Error registering discovery timer");
			io.register_timer(DISCOVERY_ROUND, 300).expect("Error registering discovery timer");
			io.register_timer(NODE_TABLE, 300_000).expect("Error registering node table timer");
		}
		try!(io.register_stream(TCP_ACCEPT));
		Ok(())
	}

	fn maintain_network(&self, io: &IoContext<NetworkIoMessage<Message>>) {
		self.keep_alive(io);
		self.connect_peers(io);
	}

	fn have_session(&self, id: &NodeId) -> bool {
		self.sessions.read().unwrap().iter().any(|e| e.lock().unwrap().info.id.eq(&id))
	}

	fn session_count(&self) -> usize {
		self.sessions.read().unwrap().count()
	}

	fn connecting_to(&self, id: &NodeId) -> bool {
		self.handshakes.read().unwrap().iter().any(|e| e.lock().unwrap().id.eq(&id))
	}

	fn handshake_count(&self) -> usize {
		self.handshakes.read().unwrap().count()
	}

	fn keep_alive(&self, io: &IoContext<NetworkIoMessage<Message>>) {
		let mut to_kill = Vec::new();
		for e in self.sessions.write().unwrap().iter_mut() {
			let mut s = e.lock().unwrap();
			if !s.keep_alive(io) {
				s.disconnect(DisconnectReason::PingTimeout);
				to_kill.push(s.token());
			}
		}
		for p in to_kill {
			trace!(target: "network", "Ping timeout: {}", p);
			self.kill_connection(p, io, true);
		}
	}

	fn connect_peers(&self, io: &IoContext<NetworkIoMessage<Message>>) {
		let ideal_peers = { self.info.read().unwrap().deref().config.ideal_peers };
		let pin = { self.info.read().unwrap().deref().config.pin };
		let session_count = self.session_count();
		if session_count >= ideal_peers as usize {
			return;
		}

		let handshake_count = self.handshake_count();
		// allow 16 slots for incoming connections
		let handshake_limit = MAX_HANDSHAKES - 16;
		if handshake_count >= handshake_limit {
			return;
		}

		let nodes = if pin { self.pinned_nodes.clone() } else { self.nodes.read().unwrap().nodes() };
		for id in nodes.iter().filter(|ref id| !self.have_session(id) && !self.connecting_to(id))
			.take(min(MAX_HANDSHAKES_PER_ROUND, handshake_limit - handshake_count)) {
			self.connect_peer(&id, io);
		}
		debug!(target: "network", "Connecting peers: {} sessions, {} pending", self.session_count(), self.handshake_count());
	}

	#[cfg_attr(feature="dev", allow(single_match))]
	fn connect_peer(&self, id: &NodeId, io: &IoContext<NetworkIoMessage<Message>>) {
		if self.have_session(id)
		{
			trace!(target: "network", "Aborted connect. Node already connected.");
			return;
		}
		if self.connecting_to(id) {
			trace!(target: "network", "Aborted connect. Node already connecting.");
			return;
		}

		let socket = {
			let address = {
				let mut nodes = self.nodes.write().unwrap();
				if let Some(node) = nodes.get_mut(id) {
					node.last_attempted = Some(::time::now());
					node.endpoint.address
				}
				else {
					debug!(target: "network", "Connection to expired node aborted");
					return;
				}
			};
			match TcpStream::connect(&address) {
				Ok(socket) => socket,
				Err(e) => {
					debug!(target: "network", "Can't connect to address {:?}: {:?}", address, e);
					return;
				}
			}
		};
		self.create_connection(socket, Some(id), io);
	}

	#[cfg_attr(feature="dev", allow(block_in_if_condition_stmt))]
	fn create_connection(&self, socket: TcpStream, id: Option<&NodeId>, io: &IoContext<NetworkIoMessage<Message>>) {
		let nonce = self.info.write().unwrap().next_nonce();
		let mut handshakes = self.handshakes.write().unwrap();
		if handshakes.insert_with(|token| {
			let mut handshake = Handshake::new(token, id, socket, &nonce, self.stats.clone()).expect("Can't create handshake");
			handshake.start(io, &self.info.read().unwrap(), id.is_some()).and_then(|_| io.register_stream(token)).unwrap_or_else (|e| {
				debug!(target: "network", "Handshake create error: {:?}", e);
			});
			Arc::new(Mutex::new(handshake))
		}).is_none() {
			debug!(target: "network", "Max handshakes reached");
		}
	}

	fn accept(&self, io: &IoContext<NetworkIoMessage<Message>>) {
		trace!(target: "network", "Accepting incoming connection");
		loop {
			let socket = match self.tcp_listener.lock().unwrap().accept() {
				Ok(None) => break,
				Ok(Some((sock, _addr))) => sock,
				Err(e) => {
					warn!("Error accepting connection: {:?}", e);
					break
				},
			};
			self.create_connection(socket, None, io);
		}
		io.update_registration(TCP_ACCEPT).expect("Error registering TCP listener");
	}

	fn handshake_writable(&self, token: StreamToken, io: &IoContext<NetworkIoMessage<Message>>) {
		let handshake = { self.handshakes.read().unwrap().get(token).cloned() };
		if let Some(handshake) = handshake {
			let mut h = handshake.lock().unwrap();
			if let Err(e) = h.writable(io, &self.info.read().unwrap()) {
				trace!(target: "network", "Handshake write error: {}: {:?}", token, e);
			}
		}
	}

	fn session_writable(&self, token: StreamToken, io: &IoContext<NetworkIoMessage<Message>>) {
		let session = { self.sessions.read().unwrap().get(token).cloned() };
		if let Some(session) = session {
			let mut s = session.lock().unwrap();
			if let Err(e) = s.writable(io, &self.info.read().unwrap()) {
				trace!(target: "network", "Session write error: {}: {:?}", token, e);
			}
			if s.done() {
				io.deregister_stream(token).expect("Error deregistering stream");
			} else {
				io.update_registration(token).unwrap_or_else(|e| debug!(target: "network", "Session registration error: {:?}", e));
			}
		}
	}

	fn connection_closed(&self, token: TimerToken, io: &IoContext<NetworkIoMessage<Message>>) {
		trace!(target: "network", "Connection closed: {}", token);
		self.kill_connection(token, io, true);
	}

	fn handshake_readable(&self, token: StreamToken, io: &IoContext<NetworkIoMessage<Message>>) {
		let mut create_session = false;
		let mut kill = false;
		let handshake = { self.handshakes.read().unwrap().get(token).cloned() };
		if let Some(handshake) = handshake {
			let mut h = handshake.lock().unwrap();
			if let Err(e) = h.readable(io, &self.info.read().unwrap()) {
				debug!(target: "network", "Handshake read error: {}: {:?}", token, e);
				kill = true;
			}
			if h.done() {
				create_session = true;
			}
		}
		if kill {
			self.kill_connection(token, io, true);
			return;
		} else if create_session {
			self.start_session(token, io);
			return;
		}
		io.update_registration(token).unwrap_or_else(|e| debug!(target: "network", "Token registration error: {:?}", e));
	}

	fn session_readable(&self, token: StreamToken, io: &IoContext<NetworkIoMessage<Message>>) {
		let mut ready_data: Vec<ProtocolId> = Vec::new();
		let mut packet_data: Option<(ProtocolId, PacketId, Vec<u8>)> = None;
		let mut kill = false;
		let session = { self.sessions.read().unwrap().get(token).cloned() };
		if let Some(session) = session.clone() {
			let mut s = session.lock().unwrap();
			match s.readable(io, &self.info.read().unwrap()) {
				Err(e) => {
					trace!(target: "network", "Session read error: {}:{} ({:?}) {:?}", token, s.id(), s.remote_addr(), e);
					match e {
						UtilError::Network(NetworkError::Disconnect(DisconnectReason::UselessPeer)) |
						UtilError::Network(NetworkError::Disconnect(DisconnectReason::IncompatibleProtocol)) => {
							self.nodes.write().unwrap().mark_as_useless(s.id());
						}
						_ => (),
					}
					kill = true;
				},
				Ok(SessionData::Ready) => {
					for (p, _) in self.handlers.read().unwrap().iter() {
						if s.have_capability(p)  {
							ready_data.push(p);
						}
					}
				},
				Ok(SessionData::Packet {
					data,
					protocol,
					packet_id,
				}) => {
					match self.handlers.read().unwrap().get(protocol) {
						None => { warn!(target: "network", "No handler found for protocol: {:?}", protocol) },
						Some(_) => packet_data = Some((protocol, packet_id, data)),
					}
				},
				Ok(SessionData::None) => {},
			}
		}
		if kill {
			self.kill_connection(token, io, true);
		}
		for p in ready_data {
			let h = self.handlers.read().unwrap().get(p).unwrap().clone();
			h.connected(&NetworkContext::new(io, p, session.clone(), self.sessions.clone()), &token);
		}
		if let Some((p, packet_id, data)) = packet_data {
			let h = self.handlers.read().unwrap().get(p).unwrap().clone();
			h.read(&NetworkContext::new(io, p, session.clone(), self.sessions.clone()), &token, packet_id, &data[1..]);
		}
		io.update_registration(token).unwrap_or_else(|e| debug!(target: "network", "Token registration error: {:?}", e));
	}

	fn start_session(&self, token: StreamToken, io: &IoContext<NetworkIoMessage<Message>>) {
		let mut handshakes = self.handshakes.write().unwrap();
		if handshakes.get(token).is_none() {
			return;
		}

		// turn a handshake into a session
		let mut sessions = self.sessions.write().unwrap();
		let mut h = handshakes.get_mut(token).unwrap().lock().unwrap();
		if h.expired {
			return;
		}
		io.deregister_stream(token).expect("Error deleting handshake registration");
		h.set_expired();
		let originated = h.originated;
		let mut session = match Session::new(&mut h, &self.info.read().unwrap()) {
			Ok(s) => s,
			Err(e) => {
				debug!(target: "network", "Session creation error: {:?}", e);
				return;
			}
		};
		if !originated {
			let session_count = sessions.count();
			let ideal_peers = { self.info.read().unwrap().deref().config.ideal_peers };
			if session_count >= ideal_peers as usize {
				session.disconnect(DisconnectReason::TooManyPeers);
				return;
			}
		}
		let result = sessions.insert_with(move |session_token| {
			session.set_token(session_token);
			io.register_stream(session_token).expect("Error creating session registration");
			self.stats.inc_sessions();
			trace!(target: "network", "Creating session {} -> {}:{} ({:?})", token, session_token, session.id(), session.remote_addr());
			if !originated {
				// Add it no node table
				if let Ok(address) = session.remote_addr() {
					let entry = NodeEntry { id: session.id().clone(), endpoint: NodeEndpoint { address: address, udp_port: address.port() } };
					self.nodes.write().unwrap().add_node(Node::new(entry.id.clone(), entry.endpoint.clone()));
					let mut discovery = self.discovery.lock().unwrap();
					if let Some(ref mut discovery) = *discovery.deref_mut() {
						discovery.add_node(entry);
					}
				}
			}
			Arc::new(Mutex::new(session))
		});
		if result.is_none() {
			warn!("Max sessions reached");
		}
	}

	fn connection_timeout(&self, token: StreamToken, io: &IoContext<NetworkIoMessage<Message>>) {
		trace!(target: "network", "Connection timeout: {}", token);
		self.kill_connection(token, io, true)
	}

	fn kill_connection(&self, token: StreamToken, io: &IoContext<NetworkIoMessage<Message>>, remote: bool) {
		let mut to_disconnect: Vec<ProtocolId> = Vec::new();
		let mut failure_id = None;
		let mut deregister = false;
		let mut expired_session = None;
		match token {
			FIRST_HANDSHAKE ... LAST_HANDSHAKE => {
				let handshakes = self.handshakes.write().unwrap();
				if let Some(handshake) = handshakes.get(token).cloned() {
					let mut handshake = handshake.lock().unwrap();
					if !handshake.expired() {
						handshake.set_expired();
						failure_id = Some(handshake.id().clone());
						deregister = true;
					}
				}
			},
			FIRST_SESSION ... LAST_SESSION => {
				let sessions = self.sessions.write().unwrap();
				if let Some(session) = sessions.get(token).cloned() {
					expired_session = Some(session.clone());
					let mut s = session.lock().unwrap();
					if !s.expired() {
						if s.is_ready() {
							for (p, _) in self.handlers.read().unwrap().iter() {
								if s.have_capability(p)  {
									to_disconnect.push(p);
								}
							}
						}
						s.set_expired();
						failure_id = Some(s.id().clone());
					}
					deregister = remote || s.done();
				}
			},
			_ => {},
		}
		if let Some(id) = failure_id {
			if remote {
				self.nodes.write().unwrap().note_failure(&id);
			}
		}
		for p in to_disconnect {
			let h = self.handlers.read().unwrap().get(p).unwrap().clone();
			h.disconnected(&NetworkContext::new(io, p, expired_session.clone(), self.sessions.clone()), &token);
		}
		if deregister {
			io.deregister_stream(token).expect("Error deregistering stream");
		} else if expired_session.is_some() {
			io.update_registration(token).unwrap_or_else(|e| debug!(target: "network", "Connection registration error: {:?}", e));
		}
	}

	fn update_nodes(&self, io: &IoContext<NetworkIoMessage<Message>>, node_changes: TableUpdates) {
		let mut to_remove: Vec<PeerId> = Vec::new();
		{
			{
				let handshakes = self.handshakes.write().unwrap();
				for c in handshakes.iter() {
					let h = c.lock().unwrap();
					if node_changes.removed.contains(&h.id()) {
						to_remove.push(h.token());
					}
				}
			}
			{
				let sessions = self.sessions.write().unwrap();
				for c in sessions.iter() {
					let s = c.lock().unwrap();
					if node_changes.removed.contains(&s.id()) {
						to_remove.push(s.token());
					}
				}
			}
		}
		for i in to_remove {
			trace!(target: "network", "Removed from node table: {}", i);
			self.kill_connection(i, io, false);
		}
		self.nodes.write().unwrap().update(node_changes);
	}
}

impl<Message> IoHandler<NetworkIoMessage<Message>> for Host<Message> where Message: Send + Sync + Clone + 'static {
	/// Initialize networking
	fn initialize(&self, io: &IoContext<NetworkIoMessage<Message>>) {
		io.register_timer(IDLE, MAINTENANCE_TIMEOUT).expect("Error registering Network idle timer");
		io.register_timer(INIT_PUBLIC, 0).expect("Error registering initialization timer");
		self.maintain_network(io)
	}

	fn stream_hup(&self, io: &IoContext<NetworkIoMessage<Message>>, stream: StreamToken) {
		trace!(target: "network", "Hup: {}", stream);
		match stream {
			FIRST_SESSION ... LAST_SESSION => self.connection_closed(stream, io),
			FIRST_HANDSHAKE ... LAST_HANDSHAKE => self.connection_closed(stream, io),
			_ => warn!(target: "network", "Unexpected hup"),
		};
	}

	fn stream_readable(&self, io: &IoContext<NetworkIoMessage<Message>>, stream: StreamToken) {
		match stream {
			FIRST_SESSION ... LAST_SESSION => self.session_readable(stream, io),
			FIRST_HANDSHAKE ... LAST_HANDSHAKE => self.handshake_readable(stream, io),
			DISCOVERY => {
				let node_changes = { self.discovery.lock().unwrap().as_mut().unwrap().readable() };
				if let Some(node_changes) = node_changes {
					self.update_nodes(io, node_changes);
				}
				io.update_registration(DISCOVERY).expect("Error updating discovery registration");
			},
			TCP_ACCEPT => self.accept(io),
			_ => panic!("Received unknown readable token"),
		}
	}

	fn stream_writable(&self, io: &IoContext<NetworkIoMessage<Message>>, stream: StreamToken) {
		match stream {
			FIRST_SESSION ... LAST_SESSION => self.session_writable(stream, io),
			FIRST_HANDSHAKE ... LAST_HANDSHAKE => self.handshake_writable(stream, io),
			DISCOVERY => {
				self.discovery.lock().unwrap().as_mut().unwrap().writable();
				io.update_registration(DISCOVERY).expect("Error updating discovery registration");
			}
			_ => panic!("Received unknown writable token"),
		}
	}

	fn timeout(&self, io: &IoContext<NetworkIoMessage<Message>>, token: TimerToken) {
		match token {
			IDLE => self.maintain_network(io),
			INIT_PUBLIC => self.init_public_interface(io).unwrap_or_else(|e| 
				warn!("Error initializing public interface: {:?}", e)),
			FIRST_SESSION ... LAST_SESSION => self.connection_timeout(token, io),
			FIRST_HANDSHAKE ... LAST_HANDSHAKE => self.connection_timeout(token, io),
			DISCOVERY_REFRESH => {
				self.discovery.lock().unwrap().as_mut().unwrap().refresh();
				io.update_registration(DISCOVERY).expect("Error updating discovery registration");
			},
			DISCOVERY_ROUND => {
				let node_changes = { self.discovery.lock().unwrap().as_mut().unwrap().round() };
				if let Some(node_changes) = node_changes {
					self.update_nodes(io, node_changes);
				}
				io.update_registration(DISCOVERY).expect("Error updating discovery registration");
			},
			NODE_TABLE => {
				self.nodes.write().unwrap().clear_useless();
			},
			_ => match self.timers.read().unwrap().get(&token).cloned() {
				Some(timer) => match self.handlers.read().unwrap().get(timer.protocol).cloned() {
						None => { warn!(target: "network", "No handler found for protocol: {:?}", timer.protocol) },
						Some(h) => { h.timeout(&NetworkContext::new(io, timer.protocol, None, self.sessions.clone()), timer.token); }
				},
				None => { warn!("Unknown timer token: {}", token); } // timer is not registerd through us
			}
		}
	}

	fn message(&self, io: &IoContext<NetworkIoMessage<Message>>, message: &NetworkIoMessage<Message>) {
		match *message {
			NetworkIoMessage::AddHandler {
				ref handler,
				ref protocol,
				ref versions
			} => {
				let h = handler.clone();
				h.initialize(&NetworkContext::new(io, protocol, None, self.sessions.clone()));
				self.handlers.write().unwrap().insert(protocol, h);
				let mut info = self.info.write().unwrap();
				for v in versions {
					info.capabilities.push(CapabilityInfo { protocol: protocol, version: *v, packet_count:0 });
				}
			},
			NetworkIoMessage::AddTimer {
				ref protocol,
				ref delay,
				ref token,
			} => {
				let handler_token = {
					let mut timer_counter = self.timer_counter.write().unwrap();
					let counter = timer_counter.deref_mut();
					let handler_token = *counter;
					*counter += 1;
					handler_token
				};
				self.timers.write().unwrap().insert(handler_token, ProtocolTimer { protocol: protocol, token: *token });
				io.register_timer(handler_token, *delay).expect("Error registering timer");
			},
			NetworkIoMessage::Disconnect(ref peer) => {
				let session = { self.sessions.read().unwrap().get(*peer).cloned() };
				if let Some(session) = session {
					session.lock().unwrap().disconnect(DisconnectReason::DisconnectRequested);
				}
<<<<<<< HEAD
				self.kill_connection(*peer, io, true);
=======
				trace!(target: "network", "Disconnect requested {}", peer);
				self.kill_connection(*peer, io, false);
			},
			NetworkIoMessage::DisablePeer(ref peer) => {
				let session = { self.sessions.read().unwrap().get(*peer).cloned() };
				if let Some(session) = session {
					session.lock().unwrap().disconnect(DisconnectReason::DisconnectRequested);
					self.nodes.write().unwrap().mark_as_useless(session.lock().unwrap().id());
				}
				trace!(target: "network", "Disabling peer {}", peer);
				self.kill_connection(*peer, io, false);
>>>>>>> 2a19f91e
			},
			NetworkIoMessage::User(ref message) => {
				for (p, h) in self.handlers.read().unwrap().iter() {
					h.message(&NetworkContext::new(io, p, None, self.sessions.clone()), &message);
				}
			}
		}
	}

	fn register_stream(&self, stream: StreamToken, reg: Token, event_loop: &mut EventLoop<IoManager<NetworkIoMessage<Message>>>) {
		match stream {
			FIRST_SESSION ... LAST_SESSION => {
				let session = { self.sessions.read().unwrap().get(stream).cloned() };
				if let Some(session) = session {
					session.lock().unwrap().register_socket(reg, event_loop).expect("Error registering socket");
				}
			}
			FIRST_HANDSHAKE ... LAST_HANDSHAKE => {
				let connection = { self.handshakes.read().unwrap().get(stream).cloned() };
				if let Some(connection) = connection {
					connection.lock().unwrap().register_socket(reg, event_loop).expect("Error registering socket");
				}
			}
			DISCOVERY => self.discovery.lock().unwrap().as_ref().unwrap().register_socket(event_loop).expect("Error registering discovery socket"),
			TCP_ACCEPT => event_loop.register(self.tcp_listener.lock().unwrap().deref(), Token(TCP_ACCEPT), EventSet::all(), PollOpt::edge()).expect("Error registering stream"),
			_ => warn!("Unexpected stream registration")
		}
	}

	fn deregister_stream(&self, stream: StreamToken, event_loop: &mut EventLoop<IoManager<NetworkIoMessage<Message>>>) {
		match stream {
			FIRST_SESSION ... LAST_SESSION => {
				let mut connections = self.sessions.write().unwrap();
				if let Some(connection) = connections.get(stream).cloned() {
					connection.lock().unwrap().deregister_socket(event_loop).expect("Error deregistering socket");
					connections.remove(stream);
				}
			}
			FIRST_HANDSHAKE ... LAST_HANDSHAKE => {
				let mut connections = self.handshakes.write().unwrap();
				if let Some(connection) = connections.get(stream).cloned() {
					connection.lock().unwrap().deregister_socket(event_loop).expect("Error deregistering socket");
					connections.remove(stream);
				}
			}
			DISCOVERY => (),
			_ => warn!("Unexpected stream deregistration")
		}
	}

	fn update_stream(&self, stream: StreamToken, reg: Token, event_loop: &mut EventLoop<IoManager<NetworkIoMessage<Message>>>) {
		match stream {
			FIRST_SESSION ... LAST_SESSION => {
				let connection = { self.sessions.read().unwrap().get(stream).cloned() };
				if let Some(connection) = connection {
					connection.lock().unwrap().update_socket(reg, event_loop).expect("Error updating socket");
				}
			}
			FIRST_HANDSHAKE ... LAST_HANDSHAKE => {
				let connection = { self.handshakes.read().unwrap().get(stream).cloned() };
				if let Some(connection) = connection {
					connection.lock().unwrap().update_socket(reg, event_loop).expect("Error updating socket");
				}
			}
			DISCOVERY => self.discovery.lock().unwrap().as_ref().unwrap().update_registration(event_loop).expect("Error reregistering discovery socket"),
			TCP_ACCEPT => event_loop.reregister(self.tcp_listener.lock().unwrap().deref(), Token(TCP_ACCEPT), EventSet::all(), PollOpt::edge()).expect("Error reregistering stream"),
			_ => warn!("Unexpected stream update")
		}
	}
}

fn save_key(path: &Path, key: &Secret) {
	let mut path_buf = PathBuf::from(path);
	if let Err(e) = fs::create_dir_all(path_buf.as_path()) {
		warn!("Error creating key directory: {:?}", e);
		return;
	};
	path_buf.push("key");
	let mut file = match fs::File::create(path_buf.as_path()) {
		Ok(file) => file,
		Err(e) => {
			warn!("Error creating key file: {:?}", e);
			return;
		}
	};
	if let Err(e) = file.write(&key.hex().into_bytes()) {
		warn!("Error writing key file: {:?}", e);
	}
}

fn load_key(path: &Path) -> Option<Secret> {
	let mut path_buf = PathBuf::from(path);
	path_buf.push("key");
	let mut file = match fs::File::open(path_buf.as_path()) {
		Ok(file) => file,
		Err(e) => {
			debug!("Error opening key file: {:?}", e);
			return None;
		}
	};
	let mut buf = String::new();
	match file.read_to_string(&mut buf) {
		Ok(_) => {},
		Err(e) => {
			warn!("Error reading key file: {:?}", e);
			return None;
		}
	}
	match Secret::from_str(&buf) {
		Ok(key) => Some(key),
		Err(e) => {
			warn!("Error parsing key file: {:?}", e);
			None
		}
	}
}

#[test]
fn key_save_load() {
	use ::devtools::RandomTempPath;
	let temp_path = RandomTempPath::create_dir();
	let key = H256::random();
	save_key(temp_path.as_path(), &key);
	let r = load_key(temp_path.as_path());
	assert_eq!(key, r.unwrap());
}


#[test]
fn host_client_url() {
	let mut config = NetworkConfiguration::new();
	let key = h256_from_hex("6f7b0d801bc7b5ce7bbd930b84fd0369b3eb25d09be58d64ba811091046f3aa2");
	config.use_secret = Some(key);
	let host: Host<u32> = Host::new(config).unwrap();
	assert!(host.local_url().starts_with("enode://101b3ef5a4ea7a1c7928e24c4c75fd053c235d7b80c22ae5c03d145d0ac7396e2a4ffff9adee3133a7b05044a5cee08115fd65145e5165d646bde371010d803c@"));
}<|MERGE_RESOLUTION|>--- conflicted
+++ resolved
@@ -957,9 +957,6 @@
 				if let Some(session) = session {
 					session.lock().unwrap().disconnect(DisconnectReason::DisconnectRequested);
 				}
-<<<<<<< HEAD
-				self.kill_connection(*peer, io, true);
-=======
 				trace!(target: "network", "Disconnect requested {}", peer);
 				self.kill_connection(*peer, io, false);
 			},
@@ -971,7 +968,6 @@
 				}
 				trace!(target: "network", "Disabling peer {}", peer);
 				self.kill_connection(*peer, io, false);
->>>>>>> 2a19f91e
 			},
 			NetworkIoMessage::User(ref message) => {
 				for (p, h) in self.handlers.read().unwrap().iter() {
