// taken from Rust Bitcoin Library (https://github.com/apoelstra/rust-bitcoin)
// original author: Andrew Poelstra <apoelstra@wpsoftware.net>

// Rust Bitcoin Library
// Written in 2014 by
//     Andrew Poelstra <apoelstra@wpsoftware.net>
//
// To the extent possible under law, the author(s) have dedicated all
// copyright and related and neighboring rights to this software to
// the public domain worldwide. This software is distributed without
// any warranty.
//
// You should have received a copy of the CC0 Public Domain Dedication
// along with this software.
// If not, see <http://creativecommons.org/publicdomain/zero/1.0/>.
//

//! Big unsigned integer types
///!
///! Implementation of a various large-but-fixed sized unsigned integer types.
///! The functions here are designed to be fast.
///!

use standard::*;
use from_json::*;
use rustc_serialize::hex::ToHex;
use serde;

macro_rules! impl_map_from {
	($thing:ident, $from:ty, $to:ty) => {
		impl From<$from> for $thing {
			fn from(value: $from) -> $thing {
				From::from(value as $to)
			}
		}
	}
}

macro_rules! overflowing {
	($op: expr, $overflow: expr) => (
		{
			let (overflow_x, overflow_overflow) = $op;
			$overflow |= overflow_overflow;
			overflow_x
		}
	);
	($op: expr) => (
		{
			let (overflow_x, _overflow_overflow) = $op;
			overflow_x
		}
	);
}

macro_rules! panic_on_overflow {
	($name: expr) => {
		if $name {
			panic!("arithmetic operation overflow")
		}
	}
}

<<<<<<< HEAD
/// Large, fixed-length unsigned integer type.
=======
/// Generic Uint of unspecified size
>>>>>>> 4a88adfd
pub trait Uint: Sized + Default + FromStr + From<u64> + FromJson + fmt::Debug + fmt::Display + PartialOrd + Ord + PartialEq + Eq + Hash {

	/// Size of this type.
	const SIZE: usize;

<<<<<<< HEAD
	/// Returns new instance equalling zero.
	fn zero() -> Self;
	/// Returns new instance equalling one.
	fn one() -> Self;

	/// Error type for converting from a decimal string.
	type FromDecStrErr;
	/// Convert from a decimal string.
=======
	/// Returns `Uint(0)`
	fn zero() -> Self;
	/// Returns `Uint(1)`
	fn one() -> Self;

	/// Error returned when `from_dec_str` method fails
	type FromDecStrErr;
	/// Create `Uint` from specified decimal represented by string
>>>>>>> 4a88adfd
	fn from_dec_str(value: &str) -> Result<Self, Self::FromDecStrErr>;

	/// Conversion to u32
	fn low_u32(&self) -> u32;

	/// Conversion to u64
	fn low_u64(&self) -> u64;

	/// Conversion to u32 with overflow checking
	fn as_u32(&self) -> u32;

	/// Conversion to u64 with overflow checking
	fn as_u64(&self) -> u64;
	
	/// Return the least number of bits needed to represent the number
	fn bits(&self) -> usize;
	/// Return if specific bit is set
	fn bit(&self, index: usize) -> bool;
	/// Return single byte
	fn byte(&self, index: usize) -> u8;
	/// Get this Uint as slice of bytes
	fn to_bytes(&self, bytes: &mut[u8]);

	/// Create `Uint(10**n)`
	fn exp10(n: usize) -> Self;
	/// Return eponentation `self**other`. Panic on overflow.
	fn pow(self, other: Self) -> Self;
	/// Return wrapped eponentation `self**other` and flag if there was an overflow
	fn overflowing_pow(self, other: Self) -> (Self, bool);


<<<<<<< HEAD
	/// Overflowing addition operation.
	fn overflowing_add(self, other: Self) -> (Self, bool);

	/// Overflowing subtract operation.
	fn overflowing_sub(self, other: Self) -> (Self, bool);

	/// Overflowing multiply operation.
	fn overflowing_mul(self, other: Self) -> (Self, bool);
	
	/// Overflowing divide operation.
	fn overflowing_div(self, other: Self) -> (Self, bool);

	/// Overflowing remainder operation.
	fn overflowing_rem(self, other: Self) -> (Self, bool);

	/// Overflowing negative operation.
	fn overflowing_neg(self) -> (Self, bool);
	
	/// Overflowing left bit shift.
=======
	/// Add this `Uint` to other returning result and possible overflow
	fn overflowing_add(self, other: Self) -> (Self, bool);

	/// Subtract another `Uint` from this returning result and possible overflow
	fn overflowing_sub(self, other: Self) -> (Self, bool);

	/// Multiple this `Uint` with other returning result and possible overflow
	fn overflowing_mul(self, other: Self) -> (Self, bool);
	
	/// Divide this `Uint` by other returning result and possible overflow
	fn overflowing_div(self, other: Self) -> (Self, bool);

	/// Returns reminder of division of this `Uint` by other and possible overflow
	fn overflowing_rem(self, other: Self) -> (Self, bool);

	/// Returns negation of this `Uint` and overflow (always true)
	fn overflowing_neg(self) -> (Self, bool);
	
	/// Shifts this `Uint` and returns overflow
>>>>>>> 4a88adfd
	fn overflowing_shl(self, shift: u32) -> (Self, bool);
}

macro_rules! construct_uint {
	($name:ident, $n_words:expr) => (
		/// Little-endian large integer type
		#[derive(Copy, Clone, Eq, PartialEq)]
		pub struct $name(pub [u64; $n_words]);

		impl Uint for $name {
			const SIZE: usize = $n_words * 8;

			type FromDecStrErr = FromHexError;

			/// TODO: optimize, throw appropriate err
			fn from_dec_str(value: &str) -> Result<Self, Self::FromDecStrErr> {
				Ok(value.bytes()
				   .map(|b| b - 48)
				   .fold($name::from(0u64), | acc, c |
						 // fast multiplication by 10
						 // (acc << 3) + (acc << 1) => acc * 10
						 (acc << 3) + (acc << 1) + $name::from(c)
					))
			}

			#[inline]
			fn low_u32(&self) -> u32 {
				let &$name(ref arr) = self;
				arr[0] as u32
			}

			#[inline]
			fn low_u64(&self) -> u64 {
				let &$name(ref arr) = self;
				arr[0]
			}

			/// Conversion to u32 with overflow checking
			#[inline]
			fn as_u32(&self) -> u32 {
				let &$name(ref arr) = self;
				if (arr[0] & (0xffffffffu64 << 32)) != 0 {
					panic!("Integer overflow when casting U256") 
				}
				self.as_u64() as u32
			}

			/// Conversion to u64 with overflow checking
			#[inline]
			fn as_u64(&self) -> u64 {
				let &$name(ref arr) = self;
				for i in 1..$n_words {
					if arr[i] != 0 {
						panic!("Integer overflow when casting U256") 
					}
				}
				arr[0]
			}

			/// Return the least number of bits needed to represent the number
			#[inline]
			fn bits(&self) -> usize {
				let &$name(ref arr) = self;
				for i in 1..$n_words {
					if arr[$n_words - i] > 0 { return (0x40 * ($n_words - i + 1)) - arr[$n_words - i].leading_zeros() as usize; }
				}
				0x40 - arr[0].leading_zeros() as usize
			}

			#[inline]
			fn bit(&self, index: usize) -> bool {
				let &$name(ref arr) = self;
				arr[index / 64] & (1 << (index % 64)) != 0
			}

			#[inline]
			fn byte(&self, index: usize) -> u8 {
				let &$name(ref arr) = self;
				(arr[index / 8] >> (((index % 8)) * 8)) as u8
			}

			fn to_bytes(&self, bytes: &mut[u8]) {
				assert!($n_words * 8 == bytes.len());
				let &$name(ref arr) = self;
				for i in 0..bytes.len() {
					let rev = bytes.len() - 1 - i;
					let pos = rev / 8;
					bytes[i] = (arr[pos] >> ((rev % 8) * 8)) as u8;
				}
			}

			#[inline]
			fn exp10(n: usize) -> Self {
				match n {
					0 => Self::from(1u64),
					_ => Self::exp10(n - 1) * Self::from(10u64)
				}
			}

			#[inline]
			fn zero() -> Self {
				From::from(0u64)
			}

			#[inline]
			fn one() -> Self {
				From::from(1u64)
			}

			/// Fast exponentation by squaring
			/// https://en.wikipedia.org/wiki/Exponentiation_by_squaring
			fn pow(self, expon: Self) -> Self {
				if expon == Self::zero() {
					return Self::one()
				}
				let is_even = |x : &Self| x.low_u64() & 1 == 0;

				let u_one = Self::one();
				let u_two = Self::from(2);
				let mut y = u_one;
				let mut n = expon;
				let mut x = self;
				while n > u_one {
					if is_even(&n) {
						x = x * x;
						n = n / u_two;
					} else {
						y = x * y;
						x = x * x;
						n = (n - u_one) / u_two;
					}
				}
				x * y
			}

			/// Fast exponentation by squaring
			/// https://en.wikipedia.org/wiki/Exponentiation_by_squaring
			fn overflowing_pow(self, expon: Self) -> (Self, bool) {
				if expon == Self::zero() {
					return (Self::one(), false)
				}
				let is_even = |x : &Self| x.low_u64() & 1 == 0;

				let u_one = Self::one();
				let u_two = Self::from(2);
				let mut y = u_one;
				let mut n = expon;
				let mut x = self;
				let mut overflow = false;

				while n > u_one {
					if is_even(&n) {
						x = overflowing!(x.overflowing_mul(x), overflow);
						n = n / u_two;
					} else {
						y = overflowing!(x.overflowing_mul(y), overflow);
						x = overflowing!(x.overflowing_mul(x), overflow);
						n = (n - u_one) / u_two;
					}
				}
				let res = overflowing!(x.overflowing_mul(y), overflow);
				(res, overflow)
			}

			fn overflowing_add(self, other: $name) -> ($name, bool) {
				let $name(ref me) = self;
				let $name(ref you) = other;
				let mut ret = [0u64; $n_words];
				let mut carry = [0u64; $n_words];
				let mut b_carry = false;
				let mut overflow = false;

				for i in 0..$n_words {
					ret[i] = me[i].wrapping_add(you[i]);

					if ret[i] < me[i] {
						if i < $n_words - 1 {
							carry[i + 1] = 1;
							b_carry = true;
						} else {
							overflow = true;
						}
					}
				}
				if b_carry {
					let ret = overflowing!($name(ret).overflowing_add($name(carry)), overflow);
					(ret, overflow)
				} else { 
					($name(ret), overflow)
				}
			}

			fn overflowing_sub(self, other: $name) -> ($name, bool) {
				let res = overflowing!((!other).overflowing_add(From::from(1u64)));
				let res = overflowing!(self.overflowing_add(res));
				(res, self < other)
			}

			fn overflowing_mul(self, other: $name) -> ($name, bool) {
				let mut res = $name::from(0u64);
				let mut overflow = false;
				// TODO: be more efficient about this
				for i in 0..(2 * $n_words) {
					let v = overflowing!(self.overflowing_mul_u32((other >> (32 * i)).low_u32()), overflow);
					let res2 = overflowing!(v.overflowing_shl(32 * i as u32), overflow);
					res = overflowing!(res.overflowing_add(res2), overflow);
				}
				(res, overflow)
			}

			fn overflowing_div(self, other: $name) -> ($name, bool) {
				(self / other, false)
			}

			fn overflowing_rem(self, other: $name) -> ($name, bool) {
				(self % other, false)
			}

			fn overflowing_neg(self) -> ($name, bool) {
				(!self, true)
			}

			fn overflowing_shl(self, shift32: u32) -> ($name, bool) {
				let $name(ref original) = self;
				let mut ret = [0u64; $n_words];
				let shift = shift32 as usize;
				let word_shift = shift / 64;
				let bit_shift = shift % 64;
				for i in 0..$n_words {
					// Shift
					if i + word_shift < $n_words {
						ret[i + word_shift] += original[i] << bit_shift;
					}
					// Carry
					if bit_shift > 0 && i + word_shift + 1 < $n_words {
						ret[i + word_shift + 1] += original[i] >> (64 - bit_shift);
					}
				}
				// Detecting overflow
				let last = $n_words - word_shift - if bit_shift > 0 { 1 } else { 0 };
				let overflow = if bit_shift > 0 {
					(original[last] >> (64 - bit_shift)) > 0
				} else if word_shift > 0 {
					original[last] > 0
				} else {
					false
				};

				for i in last+1..$n_words-1 {
					if original[i] > 0 {
						return ($name(ret), true);
					}
				}
				($name(ret), overflow)
			}
		}

		impl $name {
			/// Multiplication by u32
			fn mul_u32(self, other: u32) -> Self {
				let $name(ref arr) = self;
				let mut carry = [0u64; $n_words];
				let mut ret = [0u64; $n_words];
				for i in 0..$n_words {
					let upper = other as u64 * (arr[i] >> 32);
					let lower = other as u64 * (arr[i] & 0xFFFFFFFF);

					ret[i] = lower.wrapping_add(upper << 32);

					if i < $n_words - 1 {
						carry[i + 1] = upper >> 32;
						if ret[i] < lower {
							carry[i + 1] += 1;
						}
					}
				}
				$name(ret) + $name(carry)
			}

			/// Overflowing multiplication by u32
			fn overflowing_mul_u32(self, other: u32) -> (Self, bool) {
				let $name(ref arr) = self;
				let mut carry = [0u64; $n_words];
				let mut ret = [0u64; $n_words];
				let mut overflow = false;
				for i in 0..$n_words {
					let upper = other as u64 * (arr[i] >> 32);
					let lower = other as u64 * (arr[i] & 0xFFFFFFFF);

					ret[i] = lower.wrapping_add(upper << 32);

					if i < $n_words - 1 {
						carry[i + 1] = upper >> 32;
						if ret[i] < lower {
							carry[i + 1] += 1;
						}
					} else if (upper >> 32) > 0 || ret[i] < lower {
						overflow = true
					}
				}
				let result = overflowing!(
					$name(ret).overflowing_add($name(carry)),
					overflow
					);
				(result, overflow)
			}
		}

		impl Default for $name {
			fn default() -> Self {
				$name::zero()
			}
		}

		impl serde::Serialize for $name {
			fn serialize<S>(&self, serializer: &mut S) -> Result<(), S::Error> 
			where S: serde::Serializer {
				let mut hex = "0x".to_owned();
				let mut bytes = [0u8; 8 * $n_words];
				self.to_bytes(&mut bytes);
				hex.push_str(bytes.to_hex().as_ref());
				serializer.visit_str(hex.as_ref())
			}
		}

		impl From<u64> for $name {
			fn from(value: u64) -> $name {
				let mut ret = [0; $n_words];
				ret[0] = value;
				$name(ret)
			}
		}

		impl FromJson for $name {
			fn from_json(json: &Json) -> Self {
				match *json {
					Json::String(ref s) => {
						if s.len() >= 2 && &s[0..2] == "0x" {
							FromStr::from_str(&s[2..]).unwrap_or_else(|_| Default::default())
						} else {
							Uint::from_dec_str(s).unwrap_or_else(|_| Default::default())
						}
					},
					Json::U64(u) => From::from(u),
					Json::I64(i) => From::from(i as u64),
					_ => Uint::zero(),
				}
			}
		}

		impl_map_from!($name, u8, u64);
		impl_map_from!($name, u16, u64);
		impl_map_from!($name, u32, u64);
		impl_map_from!($name, usize, u64);

		impl From<i64> for $name {
			fn from(value: i64) -> $name {
				match value >= 0 {
					true => From::from(value as u64),
					false => { panic!("Unsigned integer can't be created from negative value"); }
				}
			}
		}

		impl_map_from!($name, i8, i64);
		impl_map_from!($name, i16, i64);
		impl_map_from!($name, i32, i64);
		impl_map_from!($name, isize, i64);

		impl<'a> From<&'a [u8]> for $name {
			fn from(bytes: &[u8]) -> $name {
				assert!($n_words * 8 >= bytes.len());

				let mut ret = [0; $n_words];
				for i in 0..bytes.len() {
					let rev = bytes.len() - 1 - i;
					let pos = rev / 8;
					ret[pos] += (bytes[i] as u64) << ((rev % 8) * 8);
				}
				$name(ret)
			}
		}

		impl FromStr for $name {
			type Err = FromHexError;

			fn from_str(value: &str) -> Result<$name, Self::Err> {
				let bytes: Vec<u8> = match value.len() % 2 == 0 {
					true => try!(value.from_hex()),
					false => try!(("0".to_owned() + value).from_hex())
				};

				let bytes_ref: &[u8] = &bytes;
				Ok(From::from(bytes_ref))
			}
		}

		impl Add<$name> for $name {
			type Output = $name;

			fn add(self, other: $name) -> $name {
				let $name(ref me) = self;
				let $name(ref you) = other;
				let mut ret = [0u64; $n_words];
				let mut carry = [0u64; $n_words];
				let mut b_carry = false;
				for i in 0..$n_words {
					if i < $n_words - 1 {
						ret[i] = me[i].wrapping_add(you[i]);
						if ret[i] < me[i] {
							carry[i + 1] = 1;
							b_carry = true;
						}
					} else {
						ret[i] = me[i] + you[i];
					}
				}
				if b_carry { $name(ret) + $name(carry) } else { $name(ret) }
			}
		}

		impl Sub<$name> for $name {
			type Output = $name;

			#[inline]
			fn sub(self, other: $name) -> $name {
				panic_on_overflow!(self < other);
				let res = overflowing!((!other).overflowing_add(From::from(1u64)));
				overflowing!(self.overflowing_add(res))
			}
		}

		impl Mul<$name> for $name {
			type Output = $name;

			fn mul(self, other: $name) -> $name {
				let mut res = $name::from(0u64);
				// TODO: be more efficient about this
				for i in 0..(2 * $n_words) {
					let v = self.mul_u32((other >> (32 * i)).low_u32());
					let (r, overflow) = v.overflowing_shl(32 * i as u32);
					panic_on_overflow!(overflow);
					res = res + r;
				}
				res
			}
		}

		impl Div<$name> for $name {
			type Output = $name;

			fn div(self, other: $name) -> $name {
				let mut sub_copy = self;
				let mut shift_copy = other;
				let mut ret = [0u64; $n_words];

				let my_bits = self.bits();
				let your_bits = other.bits();

				// Check for division by 0
				assert!(your_bits != 0);

				// Early return in case we are dividing by a larger number than us
				if my_bits < your_bits {
					return $name(ret);
				}

				// Bitwise long division
				let mut shift = my_bits - your_bits;
				shift_copy = shift_copy << shift;
				loop {
					if sub_copy >= shift_copy {
						ret[shift / 64] |= 1 << (shift % 64);
						sub_copy = overflowing!(sub_copy.overflowing_sub(shift_copy));
					}
					shift_copy = shift_copy >> 1;
					if shift == 0 { break; }
					shift -= 1;
				}

				$name(ret)
			}
		}

		impl Rem<$name> for $name {
			type Output = $name;

			fn rem(self, other: $name) -> $name {
				let times = self / other;
				self - (times * other)
			}
		}

		// TODO: optimise and traitify.

		impl<'a> AddAssign<&'a $name> for $name {
			fn add_assign(&mut self, other: &'a Self) {
				*self = self.add(*other);
			}
		}

		impl<'a> SubAssign<&'a $name> for $name {
			fn sub_assign(&mut self, other: &'a Self) {
				*self = self.sub(*other);
			}
		}

		impl<'a> MulAssign<&'a $name> for $name {
			fn mul_assign(&mut self, other: &'a Self) {
				*self = self.mul(*other);
			}
		}

		impl<'a> DivAssign<&'a $name> for $name {
			fn div_assign(&mut self, other: &'a Self) {
				*self = self.div(*other);
			}
		}

		impl<'a> RemAssign<&'a $name> for $name {
			fn rem_assign(&mut self, other: &'a Self) {
				*self = self.rem(*other);
			}
		}

		impl AddAssign<$name> for $name {
			fn add_assign(&mut self, other: Self) {
				*self = self.add(other);
			}
		}

		impl SubAssign<$name> for $name {
			fn sub_assign(&mut self, other: Self) {
				*self = self.sub(other);
			}
		}

		impl MulAssign<$name> for $name {
			fn mul_assign(&mut self, other: Self) {
				*self = self.mul(other);
			}
		}

		impl DivAssign<$name> for $name {
			fn div_assign(&mut self, other: Self) {
				*self = self.div(other);
			}
		}

		impl RemAssign<$name> for $name {
			fn rem_assign(&mut self, other: Self) {
				*self = self.rem(other);
			}
		}

		impl BitAnd<$name> for $name {
			type Output = $name;

			#[inline]
			fn bitand(self, other: $name) -> $name {
				let $name(ref arr1) = self;
				let $name(ref arr2) = other;
				let mut ret = [0u64; $n_words];
				for i in 0..$n_words {
					ret[i] = arr1[i] & arr2[i];
				}
				$name(ret)
			}
		}

		impl BitXor<$name> for $name {
			type Output = $name;

			#[inline]
			fn bitxor(self, other: $name) -> $name {
				let $name(ref arr1) = self;
				let $name(ref arr2) = other;
				let mut ret = [0u64; $n_words];
				for i in 0..$n_words {
					ret[i] = arr1[i] ^ arr2[i];
				}
				$name(ret)
			}
		}

		impl BitOr<$name> for $name {
			type Output = $name;

			#[inline]
			fn bitor(self, other: $name) -> $name {
				let $name(ref arr1) = self;
				let $name(ref arr2) = other;
				let mut ret = [0u64; $n_words];
				for i in 0..$n_words {
					ret[i] = arr1[i] | arr2[i];
				}
				$name(ret)
			}
		}

		impl Not for $name {
			type Output = $name;

			#[inline]
			fn not(self) -> $name {
				let $name(ref arr) = self;
				let mut ret = [0u64; $n_words];
				for i in 0..$n_words {
					ret[i] = !arr[i];
				}
				$name(ret)
			}
		}

		impl Shl<usize> for $name {
			type Output = $name;

			fn shl(self, shift: usize) -> $name {
				let $name(ref original) = self;
				let mut ret = [0u64; $n_words];
				let word_shift = shift / 64;
				let bit_shift = shift % 64;
				for i in 0..$n_words {
					// Shift
					if i + word_shift < $n_words {
						ret[i + word_shift] += original[i] << bit_shift;
					}
					// Carry
					if bit_shift > 0 && i + word_shift + 1 < $n_words {
						ret[i + word_shift + 1] += original[i] >> (64 - bit_shift);
					}
				}
				$name(ret)
			}
		}

		impl Shr<usize> for $name {
			type Output = $name;

			fn shr(self, shift: usize) -> $name {
				let $name(ref original) = self;
				let mut ret = [0u64; $n_words];
				let word_shift = shift / 64;
				let bit_shift = shift % 64;
				for i in word_shift..$n_words {
					// Shift
					ret[i - word_shift] += original[i] >> bit_shift;
					// Carry
					if bit_shift > 0 && i < $n_words - 1 {
						ret[i - word_shift] += original[i + 1] << (64 - bit_shift);
					}
				}
				$name(ret)
			}
		}

		impl Ord for $name {
			fn cmp(&self, other: &$name) -> Ordering {
				let &$name(ref me) = self;
				let &$name(ref you) = other;
				for i in 0..$n_words {
					if me[$n_words - 1 - i] < you[$n_words - 1 - i] { return Ordering::Less; }
					if me[$n_words - 1 - i] > you[$n_words - 1 - i] { return Ordering::Greater; }
				}
				Ordering::Equal
			}
		}

		impl PartialOrd for $name {
			fn partial_cmp(&self, other: &$name) -> Option<Ordering> {
				Some(self.cmp(other))
			}
		}

		impl fmt::Debug for $name {
			fn fmt(&self, f: &mut fmt::Formatter) -> fmt::Result {
				fmt::Display::fmt(self, f)
			}
		}

		impl fmt::Display for $name {
			fn fmt(&self, f: &mut fmt::Formatter) -> fmt::Result {
				if *self == $name::zero() {
					return write!(f, "0");
				}

				let mut s = String::new();
				let mut current = *self;
				let ten = $name::from(10);

				while current != $name::zero() {
					s = format!("{}{}", (current % ten).low_u32(), s);
					current = current / ten;
				}

				write!(f, "{}", s)
			}
		}

		impl fmt::LowerHex for $name {
			fn fmt(&self, f: &mut fmt::Formatter) -> fmt::Result {
				let &$name(ref data) = self;
				try!(write!(f, "0x"));
				let mut latch = false;
				for ch in data.iter().rev() {
					for x in 0..16 {
						let nibble = (ch & (15u64 << ((15 - x) * 4) as u64)) >> (((15 - x) * 4) as u64);
						if !latch { latch = nibble != 0 }
						if latch {
							try!(write!(f, "{:x}", nibble));
						}
					}
				}
				Ok(())
			}
		}

		impl Hash for $name {
			fn hash<H>(&self, state: &mut H) where H: Hasher {
				unsafe { state.write(::std::slice::from_raw_parts(self.0.as_ptr() as *mut u8, self.0.len() * 8)); }
				state.finish();
			}
		}
	);
}

construct_uint!(U512, 8);
construct_uint!(U256, 4);
construct_uint!(U128, 2);

impl From<U256> for U512 {
	fn from(value: U256) -> U512 {
		let U256(ref arr) = value;
		let mut ret = [0; 8];
		ret[0] = arr[0];
		ret[1] = arr[1];
		ret[2] = arr[2];
		ret[3] = arr[3];
		U512(ret)
	}
}

impl From<U512> for U256 {
	fn from(value: U512) -> U256 {
		let U512(ref arr) = value;
		if arr[4] | arr[5] | arr[6] | arr[7] != 0 {
			panic!("Overflow");
		}
		let mut ret = [0; 4];
		ret[0] = arr[0];
		ret[1] = arr[1];
		ret[2] = arr[2];
		ret[3] = arr[3];
		U256(ret)
	}
}

impl From<U256> for U128 {
	fn from(value: U256) -> U128 {
		let U256(ref arr) = value;
		if arr[2] | arr[3] != 0 {
			panic!("Overflow");
		}
		let mut ret = [0; 2];
		ret[0] = arr[0];
		ret[1] = arr[1];
		U128(ret)
	}
}

impl From<U512> for U128 {
	fn from(value: U512) -> U128 {
		let U512(ref arr) = value;
		if arr[2] | arr[3] | arr[4] | arr[5] | arr[6] | arr[7] != 0 {
			panic!("Overflow");
		}
		let mut ret = [0; 2];
		ret[0] = arr[0];
		ret[1] = arr[1];
		U128(ret)
	}
}

impl From<U128> for U512 {
	fn from(value: U128) -> U512 {
		let U128(ref arr) = value;
		let mut ret = [0; 8];
		ret[0] = arr[0];
		ret[1] = arr[1];
		U512(ret)
	}
}

impl From<U128> for U256 {
	fn from(value: U128) -> U256 {
		let U128(ref arr) = value;
		let mut ret = [0; 4];
		ret[0] = arr[0];
		ret[1] = arr[1];
		U256(ret)
	}
}

impl From<U256> for u64 {
	fn from(value: U256) -> u64 {
		value.as_u64()
	}
}

impl From<U256> for u32 {
	fn from(value: U256) -> u32 {
		value.as_u32()
	}
}

/// Constant value of `U256::zero()` that can be used for a reference saving an additional instance creation.
pub const ZERO_U256: U256 = U256([0x00u64; 4]);
/// Constant value of `U256::one()` that can be used for a reference saving an additional instance creation.
pub const ONE_U256: U256 = U256([0x01u64, 0x00u64, 0x00u64, 0x00u64]);

#[cfg(test)]
mod tests {
	use uint::{Uint, U128, U256, U512};
	use std::str::FromStr;

	#[test]
	pub fn assign_ops() {
		let x: U256 = x!(69);
		let y: U256 = x!(42);
		{
			let mut z = x;
			z += y;
			assert_eq!(z, x + y);
		}
		{
			let mut z = x;
			z -= y;
			assert_eq!(z, x - y);
		}
		{
			let mut z = x;
			z *= y;
			assert_eq!(z, x * y);
		}
		{
			let mut z = x;
			z /= y;
			assert_eq!(z, x / y);
		}
		{
			let mut z = x;
			z %= y;
			assert_eq!(z, x % y);
		}
	}

	#[test]
	pub fn uint256_from() {
		let e = U256([10, 0, 0, 0]);

		// test unsigned initialization
		let ua = U256::from(10u8);
		let ub = U256::from(10u16);
		let uc =  U256::from(10u32);
		let ud = U256::from(10u64);
		assert_eq!(e, ua);
		assert_eq!(e, ub);
		assert_eq!(e, uc);
		assert_eq!(e, ud);

		// test initialization from bytes
		let va = U256::from(&[10u8][..]);
		assert_eq!(e, va);

		// more tests for initialization from bytes
		assert_eq!(U256([0x1010, 0, 0, 0]), U256::from(&[0x10u8, 0x10][..]));
		assert_eq!(U256([0x12f0, 0, 0, 0]), U256::from(&[0x12u8, 0xf0][..]));
		assert_eq!(U256([0x12f0, 0, 0, 0]), U256::from(&[0, 0x12u8, 0xf0][..]));
		assert_eq!(U256([0x12f0, 0 , 0, 0]), U256::from(&[0, 0, 0, 0, 0, 0, 0, 0x12u8, 0xf0][..]));
		assert_eq!(U256([0x12f0, 1 , 0, 0]), U256::from(&[1, 0, 0, 0, 0, 0, 0, 0x12u8, 0xf0][..]));
		assert_eq!(U256([0x12f0, 1 , 0x0910203040506077, 0x8090a0b0c0d0e0f0]), U256::from(&[
																						  0x80, 0x90, 0xa0, 0xb0, 0xc0, 0xd0, 0xe0, 0xf0,
																						  0x09, 0x10, 0x20, 0x30, 0x40, 0x50, 0x60, 0x77,
																						  0, 0, 0, 0, 0, 0, 0, 1,
																						  0, 0, 0, 0, 0, 0, 0x12u8, 0xf0][..]));
		assert_eq!(U256([0x00192437100019fa, 0x243710, 0, 0]), U256::from(&[
																		  0x24u8, 0x37, 0x10,
																		  0, 0x19, 0x24, 0x37, 0x10, 0, 0x19, 0xfa][..]));

		// test initializtion from string
		let sa = U256::from_str("0a").unwrap();
		assert_eq!(e, sa);
		assert_eq!(U256([0x1010, 0, 0, 0]), U256::from_str("1010").unwrap());
		assert_eq!(U256([0x12f0, 0, 0, 0]), U256::from_str("12f0").unwrap());
		assert_eq!(U256([0x12f0, 0, 0, 0]), U256::from_str("12f0").unwrap());
		assert_eq!(U256([0x12f0, 0 , 0, 0]), U256::from_str("0000000012f0").unwrap());
		assert_eq!(U256([0x12f0, 1 , 0, 0]), U256::from_str("0100000000000012f0").unwrap());
		assert_eq!(U256([0x12f0, 1 , 0x0910203040506077, 0x8090a0b0c0d0e0f0]), U256::from_str("8090a0b0c0d0e0f00910203040506077000000000000000100000000000012f0").unwrap());
	}

	#[test]
	pub fn uint256_to() {
		let hex = "8090a0b0c0d0e0f00910203040506077583a2cf8264910e1436bda32571012f0";
		let uint = U256::from_str(hex).unwrap();
		let mut bytes = [0u8; 32];
		uint.to_bytes(&mut bytes);
		let uint2 = U256::from(&bytes[..]);
		assert_eq!(uint, uint2);
	}

	#[test]
	pub fn uint256_bits_test() {
		assert_eq!(U256::from(0u64).bits(), 0);
		assert_eq!(U256::from(255u64).bits(), 8);
		assert_eq!(U256::from(256u64).bits(), 9);
		assert_eq!(U256::from(300u64).bits(), 9);
		assert_eq!(U256::from(60000u64).bits(), 16);
		assert_eq!(U256::from(70000u64).bits(), 17);

		//// Try to read the following lines out loud quickly
		let mut shl = U256::from(70000u64);
		shl = shl << 100;
		assert_eq!(shl.bits(), 117);
		shl = shl << 100;
		assert_eq!(shl.bits(), 217);
		shl = shl << 100;
		assert_eq!(shl.bits(), 0);

		//// Bit set check
		//// 01010
		assert!(!U256::from(10u8).bit(0));
		assert!(U256::from(10u8).bit(1));
		assert!(!U256::from(10u8).bit(2));
		assert!(U256::from(10u8).bit(3));
		assert!(!U256::from(10u8).bit(4));

		//// byte check
		assert_eq!(U256::from(10u8).byte(0), 10);
		assert_eq!(U256::from(0xffu64).byte(0), 0xff);
		assert_eq!(U256::from(0xffu64).byte(1), 0);
		assert_eq!(U256::from(0x01ffu64).byte(0), 0xff);
		assert_eq!(U256::from(0x01ffu64).byte(1), 0x1);
		assert_eq!(U256([0u64, 0xfc, 0, 0]).byte(8), 0xfc);
		assert_eq!(U256([0u64, 0, 0, u64::max_value()]).byte(31), 0xff);
		assert_eq!(U256([0u64, 0, 0, (u64::max_value() >> 8) + 1]).byte(31), 0x01);
	}

	#[test]
	#[allow(eq_op)]
	pub fn uint256_comp_test() {
		let small = U256([10u64, 0, 0, 0]);
		let big = U256([0x8C8C3EE70C644118u64, 0x0209E7378231E632, 0, 0]);
		let bigger = U256([0x9C8C3EE70C644118u64, 0x0209E7378231E632, 0, 0]);
		let biggest = U256([0x5C8C3EE70C644118u64, 0x0209E7378231E632, 0, 1]);

		assert!(small < big);
		assert!(big < bigger);
		assert!(bigger < biggest);
		assert!(bigger <= biggest);
		assert!(biggest <= biggest);
		assert!(bigger >= big);
		assert!(bigger >= small);
		assert!(small <= small);
	}

	#[test]
	pub fn uint256_arithmetic_test() {
		let init = U256::from(0xDEADBEEFDEADBEEFu64);
		let copy = init;

		let add = init + copy;
		assert_eq!(add, U256([0xBD5B7DDFBD5B7DDEu64, 1, 0, 0]));
		// Bitshifts
		let shl = add << 88;
		assert_eq!(shl, U256([0u64, 0xDFBD5B7DDE000000, 0x1BD5B7D, 0]));
		let shr = shl >> 40;
		assert_eq!(shr, U256([0x7DDE000000000000u64, 0x0001BD5B7DDFBD5B, 0, 0]));
		// Increment
		let incr = shr + U256::from(1u64);
		assert_eq!(incr, U256([0x7DDE000000000001u64, 0x0001BD5B7DDFBD5B, 0, 0]));
		// Subtraction
		let sub = overflowing!(incr.overflowing_sub(init));
		assert_eq!(sub, U256([0x9F30411021524112u64, 0x0001BD5B7DDFBD5A, 0, 0]));
		// Multiplication
		let mult = sub.mul_u32(300);
		assert_eq!(mult, U256([0x8C8C3EE70C644118u64, 0x0209E7378231E632, 0, 0]));
		// Division
		assert_eq!(U256::from(105u8) / U256::from(5u8), U256::from(21u8));
		let div = mult / U256::from(300u16);
		assert_eq!(div, U256([0x9F30411021524112u64, 0x0001BD5B7DDFBD5A, 0, 0]));
		//// TODO: bit inversion
	}

	#[test]
	pub fn uint256_extreme_bitshift_test() {
		//// Shifting a u64 by 64 bits gives an undefined value, so make sure that
		//// we're doing the Right Thing here
		let init = U256::from(0xDEADBEEFDEADBEEFu64);

		assert_eq!(init << 64, U256([0, 0xDEADBEEFDEADBEEF, 0, 0]));
		let add = (init << 64) + init;
		assert_eq!(add, U256([0xDEADBEEFDEADBEEF, 0xDEADBEEFDEADBEEF, 0, 0]));
		assert_eq!(add >> 0, U256([0xDEADBEEFDEADBEEF, 0xDEADBEEFDEADBEEF, 0, 0]));
		assert_eq!(add << 0, U256([0xDEADBEEFDEADBEEF, 0xDEADBEEFDEADBEEF, 0, 0]));
		assert_eq!(add >> 64, U256([0xDEADBEEFDEADBEEF, 0, 0, 0]));
		assert_eq!(add << 64, U256([0, 0xDEADBEEFDEADBEEF, 0xDEADBEEFDEADBEEF, 0]));
	}

	#[test]
	pub fn uint256_exp10() {
		assert_eq!(U256::exp10(0), U256::from(1u64));
		println!("\none: {:?}", U256::from(1u64));
		println!("ten: {:?}", U256::from(10u64));
		assert_eq!(U256::from(2u64) * U256::from(10u64), U256::from(20u64));
		assert_eq!(U256::exp10(1), U256::from(10u64));
		assert_eq!(U256::exp10(2), U256::from(100u64));
		assert_eq!(U256::exp10(5), U256::from(100000u64));
	}

	#[test]
	pub fn uint256_mul32() {
		assert_eq!(U256::from(0u64).mul_u32(2), U256::from(0u64));
		assert_eq!(U256::from(1u64).mul_u32(2), U256::from(2u64));
		assert_eq!(U256::from(10u64).mul_u32(2), U256::from(20u64));
		assert_eq!(U256::from(10u64).mul_u32(5), U256::from(50u64));
		assert_eq!(U256::from(1000u64).mul_u32(50), U256::from(50000u64));
	}

	#[test]
	fn uint256_pow () {
		assert_eq!(U256::from(10).pow(U256::from(0)), U256::from(1));
		assert_eq!(U256::from(10).pow(U256::from(1)), U256::from(10));
		assert_eq!(U256::from(10).pow(U256::from(2)), U256::from(100));
		assert_eq!(U256::from(10).pow(U256::from(3)), U256::from(1000));
		assert_eq!(U256::from(10).pow(U256::from(20)), U256::exp10(20));
	}

	#[test]
	#[should_panic]
	fn uint256_pow_overflow_panic () {
		U256::from(2).pow(U256::from(0x100));
	}

	#[test]
	fn uint256_overflowing_pow () {
		// assert_eq!(
		// 	U256::from(2).overflowing_pow(U256::from(0xff)),
		// 	(U256::from_str("8000000000000000000000000000000000000000000000000000000000000000").unwrap(), false)
		// );
		assert_eq!(
			U256::from(2).overflowing_pow(U256::from(0x100)),
			(U256::zero(), true)
		);
	}

	#[test]
	pub fn uint256_mul1() {
		assert_eq!(U256::from(1u64) * U256::from(10u64), U256::from(10u64));
	}

	#[test]
	pub fn uint256_overflowing_mul() {
		assert_eq!(
			U256::from_str("100000000000000000000000000000000").unwrap().overflowing_mul(
				U256::from_str("100000000000000000000000000000000").unwrap()
			),
			(U256::zero(), true)
		);
	}

	#[test]
	pub fn uint128_add() {
		assert_eq!(
			U128::from_str("fffffffffffffffff").unwrap() + U128::from_str("fffffffffffffffff").unwrap(),
			U128::from_str("1ffffffffffffffffe").unwrap()
		);
	}

	#[test]
	pub fn uint128_add_overflow() {
		assert_eq!(
			U128::from_str("ffffffffffffffffffffffffffffffff").unwrap()
			.overflowing_add(
				U128::from_str("ffffffffffffffffffffffffffffffff").unwrap()
			),
			(U128::from_str("fffffffffffffffffffffffffffffffe").unwrap(), true)
		);
	}

	#[test]
	#[should_panic]
	// overflows panic only in debug builds. Running this test with `--release` flag, always fails
	#[ignore]
	pub fn uint128_add_overflow_panic() {
		U128::from_str("ffffffffffffffffffffffffffffffff").unwrap()
		+
		U128::from_str("ffffffffffffffffffffffffffffffff").unwrap();
	}

	#[test]
	pub fn uint128_mul() {
		assert_eq!(
			U128::from_str("fffffffff").unwrap() * U128::from_str("fffffffff").unwrap(),
			U128::from_str("ffffffffe000000001").unwrap());
	}

	#[test]
	pub fn uint512_mul() {
		assert_eq!(
			U512::from_str("7fffffffffffffffffffffffffffffffffffffffffffffffffffffffffffffff").unwrap()
			*
			U512::from_str("7fffffffffffffffffffffffffffffffffffffffffffffffffffffffffffffff").unwrap(),
			U512::from_str("3fffffffffffffffffffffffffffffffffffffffffffffffffffffffffffffff0000000000000000000000000000000000000000000000000000000000000001").unwrap()
		);
	}

	#[test]
	pub fn uint256_mul_overflow() {
		assert_eq!(
			U256::from_str("7fffffffffffffffffffffffffffffffffffffffffffffffffffffffffffffff").unwrap()
			.overflowing_mul(
				U256::from_str("7fffffffffffffffffffffffffffffffffffffffffffffffffffffffffffffff").unwrap()
			),
			(U256::from_str("1").unwrap(), true)
		);
	}



	#[test]
	#[should_panic]
	pub fn uint256_mul_overflow_panic() {
		U256::from_str("7fffffffffffffffffffffffffffffffffffffffffffffffffffffffffffffff").unwrap()
		*
		U256::from_str("7fffffffffffffffffffffffffffffffffffffffffffffffffffffffffffffff").unwrap();
	}

	#[test]
	pub fn uint256_sub_overflow() {
		assert_eq!(
			U256::from_str("0").unwrap()
			.overflowing_sub(
				U256::from_str("1").unwrap()
			),
			(U256::from_str("ffffffffffffffffffffffffffffffffffffffffffffffffffffffffffffffff").unwrap(), true)
			);
	}

	#[test]
	#[should_panic]
	pub fn uint256_sub_overflow_panic() {
		U256::from_str("0").unwrap()
		-
		U256::from_str("1").unwrap();
	}

	#[test]
	pub fn uint256_shl_overflow() {
		assert_eq!(
			U256::from_str("7fffffffffffffffffffffffffffffffffffffffffffffffffffffffffffffff").unwrap()
			.overflowing_shl(4),
			(U256::from_str("fffffffffffffffffffffffffffffffffffffffffffffffffffffffffffffff0").unwrap(), true)
		);
	}

	#[test]
	pub fn uint256_shl_overflow_words() {
		assert_eq!(
			U256::from_str("0000000000000001ffffffffffffffffffffffffffffffffffffffffffffffff").unwrap()
			.overflowing_shl(64),
			(U256::from_str("ffffffffffffffffffffffffffffffffffffffffffffffff0000000000000000").unwrap(), true)
		);
		assert_eq!(
			U256::from_str("0000000000000000ffffffffffffffffffffffffffffffffffffffffffffffff").unwrap()
			.overflowing_shl(64),
			(U256::from_str("ffffffffffffffffffffffffffffffffffffffffffffffff0000000000000000").unwrap(), false)
		);
	}

	#[test]
	pub fn uint256_shl_overflow_words2() {
		assert_eq!(
			U256::from_str("00000000000000000000000000000001ffffffffffffffffffffffffffffffff").unwrap()
			.overflowing_shl(128),
			(U256::from_str("ffffffffffffffffffffffffffffffff00000000000000000000000000000000").unwrap(), true)
		);
		assert_eq!(
			U256::from_str("00000000000000000000000000000000ffffffffffffffffffffffffffffffff").unwrap()
			.overflowing_shl(128),
			(U256::from_str("ffffffffffffffffffffffffffffffff00000000000000000000000000000000").unwrap(), false)
		);
		assert_eq!(
			U256::from_str("00000000000000000000000000000000ffffffffffffffffffffffffffffffff").unwrap()
			.overflowing_shl(129),
			(U256::from_str("fffffffffffffffffffffffffffffffe00000000000000000000000000000000").unwrap(), true)
		);
	}


	#[test]
	pub fn uint256_shl_overflow2() {
		assert_eq!(
			U256::from_str("0fffffffffffffffffffffffffffffffffffffffffffffffffffffffffffffff").unwrap()
			.overflowing_shl(4),
			(U256::from_str("fffffffffffffffffffffffffffffffffffffffffffffffffffffffffffffff0").unwrap(), false)
		);
	}

	#[test]
	pub fn uint256_mul() {
		assert_eq!(
			U256::from_str("7fffffffffffffffffffffffffffffffffffffffffffffffffffffffffffffff").unwrap()
			*
			U256::from_str("2").unwrap(),
			U256::from_str("fffffffffffffffffffffffffffffffffffffffffffffffffffffffffffffffe").unwrap()
			);
	}

	#[test]
	fn uint256_div() {
		assert_eq!(U256::from(10u64) /  U256::from(1u64), U256::from(10u64));
		assert_eq!(U256::from(10u64) /  U256::from(2u64), U256::from(5u64));
		assert_eq!(U256::from(10u64) /  U256::from(3u64), U256::from(3u64));
	}

	#[test]
	fn uint256_rem() {
		assert_eq!(U256::from(10u64) % U256::from(1u64), U256::from(0u64));
		assert_eq!(U256::from(10u64) % U256::from(3u64), U256::from(1u64));
	}

	#[test]
	fn uint256_from_dec_str() {
		assert_eq!(U256::from_dec_str("10").unwrap(), U256::from(10u64));
		assert_eq!(U256::from_dec_str("1024").unwrap(), U256::from(1024u64));
	}

	#[test]
	fn display_uint() {
		let s = "12345678987654321023456789";
		assert_eq!(format!("{}", U256::from_dec_str(s).unwrap()), s);
	}

	#[test]
	fn display_uint_zero() {
		assert_eq!(format!("{}", U256::from(0)), "0");
	}
}
<|MERGE_RESOLUTION|>--- conflicted
+++ resolved
@@ -60,17 +60,12 @@
 	}
 }
 
-<<<<<<< HEAD
 /// Large, fixed-length unsigned integer type.
-=======
-/// Generic Uint of unspecified size
->>>>>>> 4a88adfd
 pub trait Uint: Sized + Default + FromStr + From<u64> + FromJson + fmt::Debug + fmt::Display + PartialOrd + Ord + PartialEq + Eq + Hash {
 
 	/// Size of this type.
 	const SIZE: usize;
 
-<<<<<<< HEAD
 	/// Returns new instance equalling zero.
 	fn zero() -> Self;
 	/// Returns new instance equalling one.
@@ -79,16 +74,6 @@
 	/// Error type for converting from a decimal string.
 	type FromDecStrErr;
 	/// Convert from a decimal string.
-=======
-	/// Returns `Uint(0)`
-	fn zero() -> Self;
-	/// Returns `Uint(1)`
-	fn one() -> Self;
-
-	/// Error returned when `from_dec_str` method fails
-	type FromDecStrErr;
-	/// Create `Uint` from specified decimal represented by string
->>>>>>> 4a88adfd
 	fn from_dec_str(value: &str) -> Result<Self, Self::FromDecStrErr>;
 
 	/// Conversion to u32
@@ -119,28 +104,6 @@
 	/// Return wrapped eponentation `self**other` and flag if there was an overflow
 	fn overflowing_pow(self, other: Self) -> (Self, bool);
 
-
-<<<<<<< HEAD
-	/// Overflowing addition operation.
-	fn overflowing_add(self, other: Self) -> (Self, bool);
-
-	/// Overflowing subtract operation.
-	fn overflowing_sub(self, other: Self) -> (Self, bool);
-
-	/// Overflowing multiply operation.
-	fn overflowing_mul(self, other: Self) -> (Self, bool);
-	
-	/// Overflowing divide operation.
-	fn overflowing_div(self, other: Self) -> (Self, bool);
-
-	/// Overflowing remainder operation.
-	fn overflowing_rem(self, other: Self) -> (Self, bool);
-
-	/// Overflowing negative operation.
-	fn overflowing_neg(self) -> (Self, bool);
-	
-	/// Overflowing left bit shift.
-=======
 	/// Add this `Uint` to other returning result and possible overflow
 	fn overflowing_add(self, other: Self) -> (Self, bool);
 
@@ -160,7 +123,6 @@
 	fn overflowing_neg(self) -> (Self, bool);
 	
 	/// Shifts this `Uint` and returns overflow
->>>>>>> 4a88adfd
 	fn overflowing_shl(self, shift: u32) -> (Self, bool);
 }
 
